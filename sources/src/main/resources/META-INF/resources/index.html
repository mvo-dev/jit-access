--- conflicted
+++ resolved
@@ -1,7 +1,6 @@
 <!doctype html>
 
 <html lang="en">
-<<<<<<< HEAD
 
 <head>
   <meta charset="utf-8">
@@ -12,520 +11,159 @@
   <title>Just-in-Time Access</title>
 
   <!-- All external resources are hosted by Google -->
+  <script src="https://ajax.googleapis.com/ajax/libs/jquery/3.7.1/jquery.min.js"></script>
+  <script src="https://ajax.googleapis.com/ajax/libs/jqueryui/1.13.2/jquery-ui.min.js"></script>
   <link rel="stylesheet"
     href="https://fonts.googleapis.com/css?family=Roboto:regular,bold,italic,thin,light,bolditalic,black,medium&amp;lang=en">
   <link rel="stylesheet" href="https://fonts.googleapis.com/icon?family=Material+Icons">
-  <link rel="stylesheet" href="https://ajax.googleapis.com/ajax/libs/jqueryui/1.13.2/themes/smoothness/jquery-ui.css">
-  <link rel="stylesheet" href="/mdl-1.3.0/material.indigo-pink.min.css" />
-
-  <script src="https://ajax.googleapis.com/ajax/libs/jquery/3.6.0/jquery.min.js"></script>
-  <script src="https://ajax.googleapis.com/ajax/libs/jqueryui/1.13.2/jquery-ui.min.js"></script>
-
-  <script defer src="/mdl-1.3.0/material.min.js"></script>
-  <script defer src="stepper.min.js"></script>
-
-  <link rel="stylesheet" href="stepper.min.css" />
+
+  <link href="mdc/material-components-web.min.css" rel="stylesheet">
+  <script src="mdc/material-components-web.min.js"></script>
   <link rel="stylesheet" href="styles.css">
 </head>
 
 <body>
-  <div class="mdl-layout mdl-js-layout">
-    <header class="mdl-layout__header mdl-layout__header--transparent">
-      <div class="mdl-layout__header-row">
-        <!-- Title -->
-        <span class="mdl-layout-title"><a href="#" id="menu-home">Just-in-Time Access</a></span>
-      </div>
-    </header>
-    <div class="mdl-layout__drawer">
-      <span class="mdl-layout-title">JIT Access</span>
-      <nav class="mdl-navigation">
-        <a class="mdl-navigation__link" href="#" id="menu-requestaccess">Request access</a>
-        <a class="mdl-navigation__link" href="#" id="menu-help">User guide</a>
-      </nav>
-    </div>
-    <main class="mdl-layout__content app-pane" id="request-pane">
-      <div class="mdl-grid center-items">
-        <!-- stepper -->
-        <ul class="mdl-stepper mdl-stepper--feedback mdl-stepper--linear mdl-stepper--vertical">
-          <li class="mdl-step" id="step-selectproject">
-            <span class="mdl-step__label">
-              <span class="mdl-step__title">
-                <span class="mdl-step__title-text">Project</span>
-              </span>
-            </span>
-            <div class="mdl-step__content">
-              <div class="step-subsection">
-                Select the project to request access to:
-              </div>
-              <div class="step-subsection">
-                <form action="#">
-                  <div>
-                    <fieldset id="project-selector">
-                      <legend>Project ID</legend>
-                      <img src="icon.search.svg" />
-                      <input id="project-selector-search" type="text" maxlength="32" autocomplete="off" autofocus />
-                    </fieldset>
+  <main class="mdc-top-app-bar--fixed-adjust">
+    <!-- ListPrivilegesView -->
+    <div class='jit-view' id='jit-listprivileges-view'>
+      <div class="mdc-data-table" id="jit-privileges-table">
+        <div class="mdc-data-table__table-container">
+          <table class="mdc-data-table__table">
+            <thead>
+              <tr class="mdc-data-table__header-row">
+                <th class="mdc-data-table__header-cell mdc-data-table__header-cell--checkbox" role="columnheader"
+                  scope="col">
+                  <div class="mdc-checkbox mdc-data-table__header-row-checkbox mdc-checkbox--selected">
+                    <input type="checkbox" class="mdc-checkbox__native-control" aria-label="Toggle all rows" />
+                    <div class="mdc-checkbox__background">
+                      <svg class="mdc-checkbox__checkmark" viewBox="0 0 24 24">
+                        <path class="mdc-checkbox__checkmark-path" fill="none" d="M1.73,12.91 8.1,19.28 22.79,4.59" />
+                      </svg>
+                      <div class="mdc-checkbox__mixedmark"></div>
+                    </div>
+                    <div class="mdc-checkbox__ripple"></div>
                   </div>
-                </form>
-              </div>
-            </div>
-
-            <div class="mdl-step__actions">
-              <button class="mdl-button mdl-js-button mdl-js-ripple-effect mdl-button--colored mdl-button--raised"
-                data-stepper-next>
-                Continue
-              </button>
-            </div>
-
-          </li>
-          <li class="mdl-step" id="step-selectrole">
-            <span class="mdl-step__label">
-              <span class="mdl-step__title">
-                <span class="mdl-step__title-text">Roles to activate</span>
-              </span>
-            </span>
-            <div class="mdl-step__content">
-              <div class="step-subsection">
-                Select the roles that you want to activate for this project:
-              </div>
-              <div class="step-subsection">
-                <table class="mdl-data-table mdl-shadow--2dp" id="step-selectrole-roles">
-                  <thead>
-                    <tr>
-                      <th>
-                        <label
-                          class='mdl-checkbox mdl-js-checkbox mdl-js-ripple-effect mdl-data-table__select checkall'>
-                          <input type='checkbox' class='mdl-checkbox__input'>
-                        </label>
-                      </th>
-                      <th class="mdl-data-table__cell--non-numeric">Role</th>
-                      <th class="mdl-data-table__cell--non-numeric">Requirements</th>
-                      <th class="mdl-data-table__cell--non-numeric">Status</th>
-                    </tr>
-                  </thead>
-                  <tbody>
-                  </tbody>
-                </table>
-              </div>
-              <div class="step-subsection">
-                Duration: <span id="selected-activation-timeout"></span> minutes.
-                <input class="mdl-slider mdl-js-slider" id="activation-timeout" type="range" min="5" max="10" value="5"
-                  step="5" tabindex="0">
-              </div>
-            </div>
-            <div class="mdl-step__actions">
-              <button class="mdl-button mdl-js-button mdl-js-ripple-effect mdl-button--colored mdl-button--raised"
-                data-stepper-next>
-                Continue
-              </button>
-              <button class="mdl-button mdl-js-button mdl-js-ripple-effect" data-stepper-cancel>
-                Cancel
-              </button>
-            </div>
-          </li>
-          <li class="mdl-step" id="step-approve">
-            <span class="mdl-step__label">
-              <span class="mdl-step__title">
-                <span class="mdl-step__title-text">Approval and justification</span>
-              </span>
-            </span>
-            <div class="mdl-step__content">
-              <div class="step-subheader conditional-mpa">
-                Approval
-              </div>
-              <div class="step-subsection conditional-mpa">
-                Select one or more reviewers to request approval from. To activate the role, at least
-                one
-                of your reviewers has to approve your request.
-              </div>
-              <div class="step-subsection conditional-mpa">
-                <table class="mdl-data-table mdl-shadow--2dp" id="step-approve-reviewers">
-                  <thead>
-                    <tr>
-                      <th>
-                        <label
-                          class='mdl-checkbox mdl-js-checkbox mdl-js-ripple-effect mdl-data-table__select checkall'>
-                          <input type='checkbox' class='mdl-checkbox__input checkall__input'>
-                        </label>
-                      </th>
-                      <th class="mdl-data-table__cell--non-numeric">User</th>
-                    </tr>
-                  </thead>
-                  <tbody>
-                  </tbody>
-                </table>
-              </div>
-              <div class="step-subheader conditional-mpa">
-                Justification
-              </div>
-              <div class="step-subsection">
-                Provide a justification that explains why you need to access the project:
-              </div>
-              <div class="step-subsection">
-                <form action="#">
-                  <div>
-                    <fieldset>
-                      <legend>Justification</legend>
-                      <input id="justification" type="text" maxlength="100" autocomplete="off" />
-                    </fieldset>
-                  </div>
-                </form>
-              </div>
-              <div class="step-subsection">
-                The justification
-                is logged and might be reviewed by an auditor.
-              </div>
-            </div>
-            <div class="mdl-step__actions">
-              <button class="mdl-button mdl-js-button mdl-js-ripple-effect mdl-button--colored mdl-button--raised"
-                data-stepper-next>
-                Request access
-              </button>
-              <button class="mdl-button mdl-js-button mdl-js-ripple-effect" data-stepper-cancel>
-                Cancel
-              </button>
-            </div>
-          </li>
-        </ul>
-      </div>
-    </main>
-    <main class="mdl-layout__content app-pane" id="busy-pane">
-      <div class="mdl-grid center-items">
-        <div class="mdl-card mdl-shadow--2dp">
-          <div class="mdl-card__title">
-            <h2 class="mdl-card__title-text">Please wait</h2>
-          </div>
-          <div class="mdl-card__supporting-text">
-            Your request is being processed...
-            <div>
-              <div class="mdl-progress mdl-js-progress mdl-progress__indeterminate"></div>
+                </th>
+                <th class="mdc-data-table__header-cell" role="columnheader" scope="col">Role</th>
+                <th class="mdc-data-table__header-cell" role="columnheader" scope="col">Requirements</th>
+                <th class="mdc-data-table__header-cell" role="columnheader" scope="col">Status</th>
+              </tr>
+            </thead>
+            <tbody class="mdc-data-table__content">
+            </tbody>
+          </table>
+        </div>
+
+        <div class="mdc-data-table__progress-indicator">
+          <div class="mdc-data-table__scrim"></div>
+          <div class="mdc-linear-progress mdc-linear-progress--indeterminate mdc-data-table__linear-progress"
+            role="progressbar" aria-label="Data is being loaded...">
+            <div class="mdc-linear-progress__buffer">
+              <div class="mdc-linear-progress__buffer-bar"></div>
+              <div class="mdc-linear-progress__buffer-dots"></div>
+            </div>
+            <div class="mdc-linear-progress__bar mdc-linear-progress__primary-bar">
+              <span class="mdc-linear-progress__bar-inner"></span>
+            </div>
+            <div class="mdc-linear-progress__bar mdc-linear-progress__secondary-bar">
+              <span class="mdc-linear-progress__bar-inner"></span>
             </div>
           </div>
         </div>
       </div>
-    </main>
-    <main class="mdl-layout__content app-pane" id="request-status-pane">
-      <div class="mdl-grid center-items">
-        <div class="mdl-card mdl-shadow--2dp">
-          <div class="mdl-card__title">
-            <h2 class="mdl-card__title-text" id="request-status-pane-title">.</h2>
+
+      <div style='margin-top: 10px; color: red' id="jit-listprivileges-warning"></div>
+
+      <button class="mdc-button foo-button mdc-button--raised" id="jit-listprivileges-requestbutton" disabled="">
+        <div class="mdc-button__ripple"></div>
+        <span class="mdc-button__label">Request access</span>
+      </button>
+    </div>
+
+    <!-- ProgressView -->
+    <div class='jit-view' id='jit-progress-view'>
+      <h2>Please wait</h2>
+      <div class="jit-card-subsection">
+        Your request is being processed...
+      </div>
+      <div class="jit-card-subsection">
+        <div role="progressbar" class="mdc-linear-progress mdc-linear-progress--indeterminate" aria-label="Progress Bar"
+          aria-valuemin="0" aria-valuemax="1" aria-valuenow="0" id="jit-progress-bar">
+          <div class="mdc-linear-progress__buffer">
+            <div class="mdc-linear-progress__buffer-bar"></div>
+            <div class="mdc-linear-progress__buffer-dots"></div>
           </div>
-          <div class="mdl-card__supporting-text">
-            <div class="step-subsection" id="request-status-pane-description">
-            </div>
-            <div class="step-subsection">
-              Request details:
-              <ul class="request-details">
-                <li>
-                  <span><label for="request-status-pane-beneficiary">User</label></span>
-                  <span id="request-status-pane-beneficiary" />
-                </li>
-                <li>
-                  <span><label for="request-status-pane-starttime">Start time</label></span>
-                  <span id="request-status-pane-starttime"></span>
-                  <div id="request-status-pane-starttime-utc" class="mdl-tooltip"
-                    data-mdl-for="request-status-pane-starttime" />
-                </li>
-                <li>
-                  <span><label for="request-status-pane-endtime">End time</label></span>
-                  <span id="request-status-pane-endtime"></span>
-                  <div id="request-status-pane-endtime-utc" class="mdl-tooltip"
-                    data-mdl-for="request-status-pane-endtime" />
-                </li>
-                <li>
-                  <span><label for="request-status-pane-justification">Justification</label></span>
-                  <span id="request-status-pane-justification"></span>
-                </li>
-                <li>
-                  <span><label for="request-status-pane-reviewers">Reviewers</label></span>
-                  <span id="request-status-pane-reviewers"></span>
-                </li>
-              </ul>
-            </div>
-            <div class="step-subsection">
-              <table class="mdl-data-table mdl-shadow--2dp" id="activatedroles">
-                <thead>
-                  <tr>
-                    <th class="mdl-data-table__cell--non-numeric">Project</th>
-                    <th class="mdl-data-table__cell--non-numeric">Role</th>
-                    <th class="mdl-data-table__cell--non-numeric">Status</th>
-                  </tr>
-                </thead>
-                <tbody>
-                </tbody>
-              </table>
-            </div>
+          <div class="mdc-linear-progress__bar mdc-linear-progress__primary-bar">
+            <span class="mdc-linear-progress__bar-inner"></span>
           </div>
-          <div class="mdl-card__actions mdl-card--border">
-            <a class="mdl-button mdl-js-button mdl-js-ripple-effect mdl-button--colored" href="#"
-              id="request-status-pane-approvebutton">
-              Approve
-            </a>
-            <a class="mdl-button mdl-js-button mdl-js-ripple-effect mdl-button--colored"
-              href="https://console.cloud.google.com/" target="_blank" id="request-status-pane-consolebutton">
-              Open Console
-            </a>
+          <div class="mdc-linear-progress__bar mdc-linear-progress__secondary-bar">
+            <span class="mdc-linear-progress__bar-inner"></span>
           </div>
         </div>
       </div>
-    </main>
-    <main class="mdl-layout__content app-pane" id="help-pane">
-      <div class="mdl-grid center-items">
-        <div class="mdl-card mdl-shadow--2dp">
-          <div class="mdl-card__title">
-            <h2 class="mdl-card__title-text">Requesting just-in-time access</h2>
-          </div>
-          <div class="mdl-card__supporting-text">
-            <p>
-              This application lets you request temporary access to a Google Cloud project:
-
-            <ol>
-              <li>Select the project that you need to access</li>
-              <li>Select one or more roles to activate</li>
-              <li>Provide a justification that explains why you need access to this project</li>
-            </ol>
-
-            You can only request access to projects and roles that you're <i>eligible</i> to access,
-            and your access automatically expires after a certain period of time.
-            </p>
-
-            <h3 class="mdl-card__title-text">Approval</h3>
-            <p>
-              Roles differ in whether they require approval:
-
-            <ul>
-              <li>
-                <i>Self-approval</i> If a role permits self-approval, then providing a justification is
-                sufficient
-                to activate the role. You don't need to request approval from another user.
-              </li>
-              <li>
-                <i>Peer approval</i>: If a role requires peer approval, then one of your <i>peers</i>
-                need to approve your access request before it takes effect. Peers are users that have
-                been
-                granted the same role as you.
-              </li>
-              <li>
-                <i>External approval</i>: If a role requires external approval, then someone from a
-                specified group
-                of users outside your peers must approve your access request before it takes effect.
-              </li>
-            </ul>
-            </p>
-          </div>
+    </div>
+
+    <!-- privilegeStatusView -->
+    <div class='jit-view' id='jit-privilegestatus-view'>
+      <div class="mdc-card">
+        <h2 id="jit-privilegestatus-title">.</h2>
+        <div class="jit-card-subsection" id="jit-privilegestatus-description">
         </div>
-      </div>
-      <div class="mdl-grid center-items">
-        <div class="mdl-card mdl-shadow--2dp">
-          <div class="mdl-card__title">
-            <h2 class="mdl-card__title-text">Grant just-in-time access</h2>
-          </div>
-          <div class="mdl-card__supporting-text">
-            <p>
-              As an administrator, you use IAM role bindings to decide which projects and roles users
-              can request access to. To mark a role binding as <i>eligible</i>, you add a special
-              <a href="https://cloud.google.com/iam/docs/conditions-overview" target="_blank">IAM
-                condition</a>:
-
-            <ul>
-              <li>
-                <i>Self-approval</i>: To allow a user or group to activate a role without approval, add
-                the
-                following IAM condition to the IAM binding:
-                <pre><code class="language-cel">has({}.jitAccessConstraint)</code></pre>
-              </li>
-              <li>
-                <i>Peer approval</i>: To allow a user or group to activate a role if at least one peer
-                approves their request, add the following IAM condition to the IAM binding:
-                <pre><code class="language-cel">has({}.multiPartyApprovalConstraint)</code></pre>
-
-                Peers are users that have been granted the same role binding on the same project.
-              </li>
-              <li>
-                <i>External approval</i>: To allow a user or group to activate a role if at least one
-                external
-                reviewer approves their request, add the following IAM condition to the IAM binding:
-                <pre><code class="language-cel">has({}.externalApprovalConstraint)</code></pre>
-
-                External approvers are users that have been granted the same IAM binding with the
-                following
-                IAM condition:
-                <pre><code class="language-cel">has({}.reviewerPrivilege)</code></pre>
-              </li>
-            </ul>
-            </p>
-            <h3 class="mdl-card__title-text">Examples</h3>
-            <p>
-              The following <code>gcloud</code> command grants the user <code>alice@example.com</code>
-              permision to activate the role <code>roles/compute.admin</code> without approval:
-            <pre><code class="language-cel">gcloud projects add-iam-policy-binding <b>PROJECT_ID</b> \
-  --member user:<b>alice@example.com</b> \
-  --role <b>roles/compute.admin</b> \
-  --condition "title=Eligible access,expression=has({}.jitAccessConstraint)"
-</code></pre>
-            </p>
-            <p>
-              The following <code>gcloud</code> command grants the group
-              <code>compute-admins@example.com</code>
-              permision to activate the role <code>roles/compute.admin</code>, and lets members of that
-              group
-              approve each other's requests:
-            <pre><code class="language-cel">gcloud projects add-iam-policy-binding <b>PROJECT_ID</b> \
-  --member user:<b>compute-admins@example.com</b> \
-  --role <b>roles/compute.admin</b> \
-  --condition "title=Eligible access,expression=has({}.multiPartyApprovalConstraint)"
-</code></pre>
-            </p>
-          </div>
+        <div class="jit-card-subsection">
+          Request details:
+          <ul class="tabulated-list">
+            <li>
+              <span>
+                <label for="jit-privilegestatus-beneficiary">User</label>
+              </span>
+              <span id="jit-privilegestatus-beneficiary" />
+            </li>
+            <li>
+              <span>
+                <label for="jit-privilegestatus-starttime">Start time</label>
+              </span>
+              <span id="jit-privilegestatus-starttime" aria-describedby="jit-privilegestatus-starttime-tt"></span>
+            </li>
+            <li>
+              <span>
+                <label for="jit-privilegestatus-endtime">End time</label>
+              </span>
+              <span id="jit-privilegestatus-endtime"></span>
+            </li>
+            <li>
+              <span>
+                <label for="jit-privilegestatus-justification">Justification</label>
+              </span>
+              <span id="jit-privilegestatus-justification"></span>
+            </li>
+            <li>
+              <span>
+                <label for="jit-privilegestatus-reviewers">Reviewers</label>
+              </span>
+              <span id="jit-privilegestatus-reviewers"></span>
+            </li>
+          </ul>
         </div>
-      </div>
-      <div class="mdl-grid center-items">
-        <div class="mdl-card mdl-shadow--2dp">
-          <div class="mdl-card__title">
-            <h2 class="mdl-card__title-text">Audit and review just-in-time access</h2>
-          </div>
-          <div class="mdl-card__supporting-text">
-            <p>
-              As an administrator, you can use Cloud Logging to review when and why eligible roles have
-              been activated by users.
-            </p>
-            <p>
-              For example, the following filter lets you find all instances when a role has been
-              activated:
-            <pre><code class="language-cel">labels.event="api.activateRole"</code></pre>
-            </p>
-          </div>
-          <div class="mdl-card__actions mdl-card--border">
-            <a class="mdl-button mdl-js-button mdl-js-ripple-effect mdl-button--colored"
-              href="https://console.cloud.google.com/logs/query;query=labels.event%3D%22api.activateRole%22"
-              target="_blank">
-              Open Logs
-            </a>
-          </div>
-        </div>
-      </div>
-    </main>
-    <footer class="mdl-mini-footer">
-      <div>Signed in as&nbsp;<span id="signed-in-user"></span>&nbsp;(<a
-          href="?gcp-iap-mode=CLEAR_LOGIN_COOKIE">change</a>)</div>
-      &nbsp;|&nbsp;
-      <div>Powered by&nbsp;<a href="https://github.com/GoogleCloudPlatform/jit-access">JIT Access <span
-            id="application-version"></span></a></div>
-    </footer>
-    <div id="toast" class="mdl-snackbar mdl-js-snackbar">
-      <div class="mdl-snackbar__text">Toast!</div>
-      <button type="button" class="mdl-snackbar__action"></button>
-    </div>
-  </div>
-
-  <!-- script -->
-  <script src="model.js"></script>
-  <script>
-    "use strict"
-
-    /** Helper class for modifying MDL data tables */
-    class MdlDataTable {
-      constructor(selector) {
-        console.assert(selector);
-        console.assert($(selector).length > 0);
-
-        this.selector = selector;
-        this.rowIndex = 0;
-
-        const checkAllCheckbox = $(`${selector} .checkall`)
-        checkAllCheckbox.change(() => {
-
-          $(`${selector} .mdl-checkbox__input`).not(':disabled').each((index, element) => {
-            const checkbox = element.parentElement.MaterialCheckbox;
-
-            if (checkAllCheckbox.children("input").is(":checked")) {
-              checkbox.check();
-            }
-            else {
-              checkbox.uncheck();
-=======
-    <head>
-        <meta charset="utf-8">
-        <meta http-equiv="X-UA-Compatible" content="IE=edge">
-        <meta name="viewport" content="width=device-width, initial-scale=1.0, minimum-scale=1.0">
-        <meta name="referrer" content="no-referrer" />
-
-        <title>Just-in-Time Access</title>
-
-        <!-- All external resources are hosted by Google -->
-        <script src="https://ajax.googleapis.com/ajax/libs/jquery/3.7.1/jquery.min.js"></script>
-        <script src="https://ajax.googleapis.com/ajax/libs/jqueryui/1.13.2/jquery-ui.min.js"></script>
-        <link rel="stylesheet" href="https://fonts.googleapis.com/css?family=Roboto:regular,bold,italic,thin,light,bolditalic,black,medium&amp;lang=en">
-        <link rel="stylesheet" href="https://fonts.googleapis.com/icon?family=Material+Icons">
-
-        <link href="mdc/material-components-web.min.css" rel="stylesheet">
-        <script src="mdc/material-components-web.min.js"></script>
-        <link rel="stylesheet" href="styles.css">
-    </head>
-    <body>
-        <main class="mdc-top-app-bar--fixed-adjust">
-          <!-- ListEntitlementsView -->
-          <div class='jit-view' id='jit-listentitlements-view'>
-            <div class="mdc-data-table" id="jit-entitlements-table">
-              <div class="mdc-data-table__table-container">
-                <table class="mdc-data-table__table">
-                  <thead>
-                    <tr class="mdc-data-table__header-row">
-                      <th class="mdc-data-table__header-cell mdc-data-table__header-cell--checkbox" role="columnheader" scope="col">
-                        <div class="mdc-checkbox mdc-data-table__header-row-checkbox mdc-checkbox--selected">
-                          <input type="checkbox" class="mdc-checkbox__native-control" aria-label="Toggle all rows"/>
-                          <div class="mdc-checkbox__background">
-                            <svg class="mdc-checkbox__checkmark" viewBox="0 0 24 24">
-                              <path class="mdc-checkbox__checkmark-path" fill="none" d="M1.73,12.91 8.1,19.28 22.79,4.59" />
-                            </svg>
-                            <div class="mdc-checkbox__mixedmark"></div>
-                          </div>
-                          <div class="mdc-checkbox__ripple"></div>
-                        </div>
-                      </th>
-                      <th class="mdc-data-table__header-cell" role="columnheader" scope="col">Role</th>
-                      <th class="mdc-data-table__header-cell" role="columnheader" scope="col">Requirements</th>
-                      <th class="mdc-data-table__header-cell" role="columnheader" scope="col">Status</th>
-                    </tr>
-                  </thead>
-                  <tbody class="mdc-data-table__content">
-                  </tbody>
-                </table>
-              </div>
-
-              <div class="mdc-data-table__progress-indicator">
-                <div class="mdc-data-table__scrim"></div>
-                <div class="mdc-linear-progress mdc-linear-progress--indeterminate mdc-data-table__linear-progress" role="progressbar" aria-label="Data is being loaded...">
-                  <div class="mdc-linear-progress__buffer">
-                    <div class="mdc-linear-progress__buffer-bar"></div>
-                    <div class="mdc-linear-progress__buffer-dots"></div>
-                  </div>
-                  <div class="mdc-linear-progress__bar mdc-linear-progress__primary-bar">
-                    <span class="mdc-linear-progress__bar-inner"></span>
-                  </div>
-                  <div class="mdc-linear-progress__bar mdc-linear-progress__secondary-bar">
-                    <span class="mdc-linear-progress__bar-inner"></span>
-                  </div>
-                </div>
-              </div>
-            </div>
-
-            <div style='margin-top: 10px; color: red' id="jit-listentitlements-warning"></div>
-
-            <button class="mdc-button foo-button mdc-button--raised" id="jit-listentitlements-requestbutton" disabled="">
-              <div class="mdc-button__ripple"></div>
-              <span class="mdc-button__label">Request access</span>
-            </button>
-          </div>
-          
-          <!-- ProgressView -->
-          <div class='jit-view' id='jit-progress-view'>
-            <h2>Please wait</h2>
-            <div class="jit-card-subsection">
-                Your request is being processed...
-            </div>
-            <div class="jit-card-subsection">
-              <div role="progressbar" class="mdc-linear-progress mdc-linear-progress--indeterminate" aria-label="Progress Bar" aria-valuemin="0" aria-valuemax="1" aria-valuenow="0" id="jit-progress-bar">
+        <div class="jit-card-subsection">
+          <div class="mdc-data-table" id="jit-privilegestatus-table">
+            <div class="mdc-data-table__table-container">
+              <table class="mdc-data-table__table">
+                <thead>
+                  <tr class="mdc-data-table__header-row">
+                    <th class="mdc-data-table__header-cell" role="columnheader" scope="col">Project</th>
+                    <th class="mdc-data-table__header-cell" role="columnheader" scope="col">Role</th>
+                    <th class="mdc-data-table__header-cell" role="columnheader" scope="col">Status</th>
+                  </tr>
+                </thead>
+                <tbody class="mdc-data-table__content">
+                </tbody>
+              </table>
+            </div>
+
+            <div class="mdc-data-table__progress-indicator">
+              <div class="mdc-data-table__scrim"></div>
+              <div class="mdc-linear-progress mdc-linear-progress--indeterminate mdc-data-table__linear-progress"
+                role="progressbar" aria-label="Data is being loaded...">
                 <div class="mdc-linear-progress__buffer">
                   <div class="mdc-linear-progress__buffer-bar"></div>
                   <div class="mdc-linear-progress__buffer-dots"></div>
@@ -539,57 +177,55 @@
               </div>
             </div>
           </div>
-          
-          <!-- EntitlementStatusView -->
-          <div class='jit-view' id='jit-entitlementstatus-view'>
-            <div class="mdc-card">
-              <h2 id="jit-entitlementstatus-title">.</h2>
-              <div class="jit-card-subsection" id="jit-entitlementstatus-description">
+        </div>
+
+        <div class="mdc-card__actions">
+          <button class="mdc-button mdc-card__action mdc-card__action--button mdc-button--raised"
+            id="jit-privilegestatus-approvebutton">
+            <div class="mdc-button__ripple"></div>
+            <span class="mdc-button__label">Approve</span>
+          </button>
+          <button class="mdc-button mdc-card__action mdc-card__action--button" id="jit-privilegestatus-consolebutton">
+            <div class="mdc-button__ripple"></div>
+            <span class="mdc-button__label">Open Console</span>
+          </button>
+        </div>
+      </div>
+    </div>
+
+    <!-- RequestDialog -->
+    <div class="mdc-dialog" id="jit-requestdialog">
+      <div class="mdc-dialog__container">
+        <div class="mdc-dialog__surface" role="alertdialog" aria-modal="true">
+
+          <h2 class="mdc-dialog__title">Request access</h2>
+          <div class="mdc-dialog__content">
+            <div id="jit-requestdialog-reviewers">
+              <div class="jit-card-subsection">
+                This request needs approval from at least one reviewer. Select a reviewer to request approval from:
               </div>
               <div class="jit-card-subsection">
-                Request details:
-                <ul class="tabulated-list">
-                  <li>
-                    <span>
-                      <label for="jit-entitlementstatus-beneficiary">User</label>
-                    </span>
-                    <span id="jit-entitlementstatus-beneficiary" />
-                  </li>
-                  <li>
-                    <span>
-                      <label for="jit-entitlementstatus-starttime">Start time</label>
-                    </span>
-                    <span id="jit-entitlementstatus-starttime"  aria-describedby="jit-entitlementstatus-starttime-tt"></span>
-                  </li>
-                  <li>
-                    <span>
-                      <label for="jit-entitlementstatus-endtime">End time</label>
-                    </span>
-                    <span id="jit-entitlementstatus-endtime"></span>
-                  </li>
-                  <li>
-                    <span>
-                      <label for="jit-entitlementstatus-justification">Justification</label>
-                    </span>
-                    <span id="jit-entitlementstatus-justification"></span>
-                  </li>
-                  <li>
-                    <span>
-                      <label for="jit-entitlementstatus-reviewers">Reviewers</label>
-                    </span>
-                    <span id="jit-entitlementstatus-reviewers"></span>
-                  </li>
-                </ul>
-              </div>
-              <div class="jit-card-subsection">
-                <div class="mdc-data-table" id="jit-entitlementstatus-table">
+                <div class="mdc-data-table" id="jit-requestdialog-table">
                   <div class="mdc-data-table__table-container">
                     <table class="mdc-data-table__table">
                       <thead>
                         <tr class="mdc-data-table__header-row">
-                          <th class="mdc-data-table__header-cell" role="columnheader" scope="col">Project</th>
-                          <th class="mdc-data-table__header-cell" role="columnheader" scope="col">Role</th>
-                          <th class="mdc-data-table__header-cell" role="columnheader" scope="col">Status</th>
+                          <th class="mdc-data-table__header-cell mdc-data-table__header-cell--checkbox"
+                            role="columnheader" scope="col">
+                            <div class="mdc-checkbox mdc-data-table__header-row-checkbox mdc-checkbox--selected">
+                              <input type="checkbox" class="mdc-checkbox__native-control"
+                                aria-label="Toggle all rows" />
+                              <div class="mdc-checkbox__background">
+                                <svg class="mdc-checkbox__checkmark" viewBox="0 0 24 24">
+                                  <path class="mdc-checkbox__checkmark-path" fill="none"
+                                    d="M1.73,12.91 8.1,19.28 22.79,4.59" />
+                                </svg>
+                                <div class="mdc-checkbox__mixedmark"></div>
+                              </div>
+                              <div class="mdc-checkbox__ripple"></div>
+                            </div>
+                          </th>
+                          <th class="mdc-data-table__header-cell" role="columnheader" scope="col">User</th>
                         </tr>
                       </thead>
                       <tbody class="mdc-data-table__content">
@@ -599,7 +235,8 @@
 
                   <div class="mdc-data-table__progress-indicator">
                     <div class="mdc-data-table__scrim"></div>
-                    <div class="mdc-linear-progress mdc-linear-progress--indeterminate mdc-data-table__linear-progress" role="progressbar" aria-label="Data is being loaded...">
+                    <div class="mdc-linear-progress mdc-linear-progress--indeterminate mdc-data-table__linear-progress"
+                      role="progressbar" aria-label="Data is being loaded...">
                       <div class="mdc-linear-progress__buffer">
                         <div class="mdc-linear-progress__buffer-bar"></div>
                         <div class="mdc-linear-progress__buffer-dots"></div>
@@ -614,1103 +251,481 @@
                   </div>
                 </div>
               </div>
-
-              <div class="mdc-card__actions">
-                <button class="mdc-button mdc-card__action mdc-card__action--button mdc-button--raised" id="jit-entitlementstatus-approvebutton">
-                  <div class="mdc-button__ripple"></div>
-                  <span class="mdc-button__label">Approve</span>
-                </button>
-                <button class="mdc-button mdc-card__action mdc-card__action--button" id="jit-entitlementstatus-consolebutton">
-                  <div class="mdc-button__ripple"></div>
-                  <span class="mdc-button__label">Open Console</span>
-                </button>
+              <div class="jit-card-divider"></div>
+            </div>
+
+            <div class="jit-card-subsection">
+              Provide a justification that explains why you need this access:
+            </div>
+            <div class="jit-card-subsection">
+              <label class="mdc-text-field mdc-text-field--outlined" id="jit-requestdialog-justification">
+                <span class="mdc-notched-outline">
+                  <span class="mdc-notched-outline__leading"></span>
+                  <span class="mdc-notched-outline__notch">
+                    <span class="mdc-floating-label" id="jit-requestdialog-justification-hint">Justification</span>
+                  </span>
+                  <span class="mdc-notched-outline__trailing"></span>
+                </span>
+                <input type="text" class="mdc-text-field__input" id="jit-requestdialog-justification-input" autofocus
+                  maxlength="100" autocomplete="off">
+              </label>
+            </div>
+            <div class="jit-card-subsection">
+              The justification is logged and might be reviewed by an auditor.
+            </div>
+
+            <div class="jit-card-divider"></div>
+
+            <div class="jit-card-subsection">
+              Select how long you need access to this project:
+            </div>
+            <div class="jit-card-subsection">
+              <div class="mdc-slider" id="jit-requestdialog-duration">
+                <div class="mdc-slider__track">
+                  <div class="mdc-slider__track--inactive"></div>
+                  <div class="mdc-slider__track--active">
+                    <div class="mdc-slider__track--active_fill"></div>
+                  </div>
+                </div>
+                <div class="mdc-slider__thumb">
+                  <div class="mdc-slider__thumb-knob"></div>
+                  <input class="mdc-slider__input" id="jit-requestdialog-duration-input" type="range" min="5" max="100"
+                    value="50" name="Duration">
+                </div>
               </div>
+              <span id="jit-requestdialog-duration-value"></span> minutes.
             </div>
           </div>
-          
-          <!-- RequestDialog -->
-          <div class="mdc-dialog" id="jit-requestdialog">
-            <div class="mdc-dialog__container">
-            <div class="mdc-dialog__surface"
-                role="alertdialog"
-                aria-modal="true">
-                  
-                <h2 class="mdc-dialog__title">Request access</h2>
-                <div class="mdc-dialog__content">
-                    <div id="jit-requestdialog-peers">
-                        <div class="jit-card-subsection">
-                            This request needs approval from at least one peer. Select a peer to request approval from:
-                        </div>
-                        <div class="jit-card-subsection">
-                            <div class="mdc-data-table" id="jit-requestdialog-table">
-                              <div class="mdc-data-table__table-container">
-                                <table class="mdc-data-table__table">
-                                  <thead>
-                                    <tr class="mdc-data-table__header-row">
-                                      <th class="mdc-data-table__header-cell mdc-data-table__header-cell--checkbox" role="columnheader" scope="col">
-                                        <div class="mdc-checkbox mdc-data-table__header-row-checkbox mdc-checkbox--selected">
-                                          <input type="checkbox" class="mdc-checkbox__native-control" aria-label="Toggle all rows"/>
-                                          <div class="mdc-checkbox__background">
-                                            <svg class="mdc-checkbox__checkmark" viewBox="0 0 24 24">
-                                              <path class="mdc-checkbox__checkmark-path" fill="none" d="M1.73,12.91 8.1,19.28 22.79,4.59" />
-                                            </svg>
-                                            <div class="mdc-checkbox__mixedmark"></div>
-                                          </div>
-                                          <div class="mdc-checkbox__ripple"></div>
-                                        </div>
-                                      </th>
-                                      <th class="mdc-data-table__header-cell" role="columnheader" scope="col">User</th>
-                                    </tr>
-                                  </thead>
-                                  <tbody class="mdc-data-table__content">
-                                  </tbody>
-                                </table>
-                              </div>
-
-                              <div class="mdc-data-table__progress-indicator">
-                                <div class="mdc-data-table__scrim"></div>
-                                <div class="mdc-linear-progress mdc-linear-progress--indeterminate mdc-data-table__linear-progress" role="progressbar" aria-label="Data is being loaded...">
-                                  <div class="mdc-linear-progress__buffer">
-                                    <div class="mdc-linear-progress__buffer-bar"></div>
-                                    <div class="mdc-linear-progress__buffer-dots"></div>
-                                  </div>
-                                  <div class="mdc-linear-progress__bar mdc-linear-progress__primary-bar">
-                                    <span class="mdc-linear-progress__bar-inner"></span>
-                                  </div>
-                                  <div class="mdc-linear-progress__bar mdc-linear-progress__secondary-bar">
-                                    <span class="mdc-linear-progress__bar-inner"></span>
-                                  </div>
-                                </div>
-                              </div>
-                            </div>
-                        </div>
-                        <div class="jit-card-divider"></div>
-                    </div>
-
-                    <div class="jit-card-subsection">
-                        Provide a justification that explains why you need this access:
-                    </div>
-                    <div class="jit-card-subsection">
-                        <label class="mdc-text-field mdc-text-field--outlined" id="jit-requestdialog-justification">
-                            <span class="mdc-notched-outline">
-                                <span class="mdc-notched-outline__leading"></span>
-                                <span class="mdc-notched-outline__notch">
-                                    <span class="mdc-floating-label" id="jit-requestdialog-justification-hint">Justification</span>
-                                </span>
-                                <span class="mdc-notched-outline__trailing"></span>
-                            </span>
-                            <input type="text" class="mdc-text-field__input" id="jit-requestdialog-justification-input" autofocus maxlength="100" autocomplete="off" >
-                        </label>
-                    </div>
-                    <div class="jit-card-subsection">
-                        The justification is logged and might be reviewed by an auditor.
-                    </div>
-
-                    <div class="jit-card-divider"></div>
-                    
-                    <div class="jit-card-subsection">
-                        Select how long you need access to this project:
-                    </div>
-                    <div class="jit-card-subsection">
-                        <div class="mdc-slider" id="jit-requestdialog-duration">
-                          <div class="mdc-slider__track">
-                            <div class="mdc-slider__track--inactive"></div>
-                            <div class="mdc-slider__track--active">
-                              <div class="mdc-slider__track--active_fill"></div>
-                            </div>
-                          </div>
-                          <div class="mdc-slider__thumb">
-                            <div class="mdc-slider__thumb-knob"></div>
-                            <input class="mdc-slider__input" id="jit-requestdialog-duration-input" type="range" min="5" max="100" value="50" name="Duration">
-                          </div>
-                        </div>
-                        <span id="jit-requestdialog-duration-value"></span> minutes.
-                    </div>
-                </div>
-                <div class="mdc-dialog__actions">
-                <button type="button" class="mdc-button mdc-dialog__button" data-mdc-dialog-action="close">
-                    <div class="mdc-button__ripple"></div>
-                    <span class="mdc-button__label">Cancel</span>
-                </button>
-                <button type="button" class="mdc-button mdc-dialog__button  mdc-button--raised" data-mdc-dialog-action="accept" id="jit-requestdialog-ok" disabled>
-                    <div class="mdc-button__ripple"></div>
-                    <span class="mdc-button__label">OK</span>
-                </button>
-                </div>
-            </div>
-            </div>
-            <div class="mdc-dialog__scrim"></div>
+          <div class="mdc-dialog__actions">
+            <button type="button" class="mdc-button mdc-dialog__button" data-mdc-dialog-action="close">
+              <div class="mdc-button__ripple"></div>
+              <span class="mdc-button__label">Cancel</span>
+            </button>
+            <button type="button" class="mdc-button mdc-dialog__button  mdc-button--raised"
+              data-mdc-dialog-action="accept" id="jit-requestdialog-ok" disabled>
+              <div class="mdc-button__ripple"></div>
+              <span class="mdc-button__label">OK</span>
+            </button>
+          </div>
         </div>
-        </main>
-    </body>
-
-    <!-- script -->
-    <script src="model.js"></script>
-    <script src="view.js"></script>
-    <script>
-        "use strict"
-
-        class EntitlementsViewBase extends ViewBase {
-            constructor(selector) {
-                super(selector);
-
-                this.statusCaptions = {
-                    "ACTIVE": "Active",
-                    "AVAILABLE": "Available",
-                    "ACTIVATION_PENDING": "Waiting for approval"
-                };
-
-                this.activationTypeCaptions = {
-                    "JIT": "-",
-                    "MPA": "Peer approval required",
-                    "NONE": "Unavailable",
+      </div>
+      <div class="mdc-dialog__scrim"></div>
+    </div>
+  </main>
+</body>
+
+<!-- script -->
+<script src="model.js"></script>
+<script src="view.js"></script>
+<script>
+  "use strict"
+
+  class PrivilegesViewBase extends ViewBase {
+    constructor(selector) {
+      super(selector);
+
+      this.statusCaptions = {
+        "ACTIVE": "Active",
+        "INACTIVE": "Available",
+        "ACTIVATION_PENDING": "Waiting for approval"
+      };
+
+      this.activationTypeCaptions = {
+        "SELF_APPROVAL": "-",
+        "PEER_APPROVAL": "Peer approval required",
+        "EXTERNAL_APPROVAL": "External approval required"
+      };
+
+      this.activationTypes = [
+        "SELF_APPROVAL",
+        "PEER_APPROVAL",
+        "EXTERNAL_APPROVAL"
+      ];
+    }
+  }
+
+  class ListPrivilegesView extends PrivilegesViewBase {
+    constructor(model) {
+      super('#jit-listprivileges-view');
+
+      console.assert(model);
+
+      this._table = new mdc.dataTable.MDCDataTable(document.querySelector('#jit-privileges-table'));
+      this.model = model;
+    }
+
+    async showAsync() {
+      console.assert(document.appbar.scope);
+      super.showAsync();
+
+
+      let selectedPrivileges = []
+
+      try {
+        this._table.showProgress();
+        this._table.clearRows();
+
+        //
+        // Load privileges.
+        //
+        const privileges = await this.model.listRoles(document.appbar.scope);
+
+        if (privileges.roles && privileges.roles.length > 0) {
+          privileges.roles.forEach(item => {
+            this._table.addRow(
+              item.roleBinding.role,
+              [
+                { text: item.roleBinding.role },
+                { text: this.activationTypeCaptions[this.activationTypes.filter(type => item.activationType.startsWith(type))[0]] ?? item.activationType },
+                {
+                  text: (this.statusCaptions[item.status] ?? item.status) +
+                    (item.validUntil == null ? "" : ` (${Math.floor((item.validUntil * 1000 - new Date()) / (60 * 1000))} minutes left)`),
+                  class: item.status === "ACTIVE" ? "activated" : null
                 }
-            }
-        }
-
-        class ListEntitlementsView extends EntitlementsViewBase {
-            constructor(model) {
-                super('#jit-listentitlements-view');
-                
-                console.assert(model);
-
-                this._table = new mdc.dataTable.MDCDataTable(document.querySelector('#jit-entitlements-table'));
-                this.model = model;
-            }
-
-            async showAsync() {
-                console.assert(document.appbar.scope);
-                super.showAsync();
-
-                
-                let selectedEntitlements = []
-
-                try {
-                    this._table.showProgress();
-                    this._table.clearRows();    
-
-                    //
-                    // Load entitlements.
-                    //
-                    const entitlements = await this.model.listRoles(document.appbar.scope);
-                        
-                    if (entitlements.roles && entitlements.roles.length > 0) {
-                        entitlements.roles.forEach(item => {
-                            this._table.addRow(
-                                item.roleBinding.role,
-                                [
-                                    { text: item.roleBinding.role },
-                                    { text: this.activationTypeCaptions[item.activationType] ?? item.activationType },
-                                    { text: (this.statusCaptions[item.status] ?? item.status) + 
-                                            (item.validUntil == null ? "" : ` (${Math.floor((item.validUntil * 1000 - new Date()) / (60*1000))} minutes left)`), 
-                                        class: item.status === "ACTIVE" ? "activated" : null }
-                                ],
-                                true);
-                        });
-
-                        if (entitlements.warnings && entitlements.warnings > 0) {
-                            document.appbar.showError(entitlements.warnings.join(", "));
-                        }
-                    }
-                
-                    //
-                    // Update controls when selection changes.
-                    //
-                    const onSelectionChanged = e => {
-                        const selected = this._table.getSelectedRowIds();
-                        selectedEntitlements = entitlements.roles.filter(i => selected.includes(i.roleBinding.role));
-
-                        if (selectedEntitlements.length > 1 && selectedEntitlements.some(i => i.activationType === "MPA")) {
-                            $('#jit-listentitlements-warning').text('You can only request peer approval for a single role at a time');
-                            $('#jit-listentitlements-requestbutton').prop('disabled', true);
-                        }
-                        else {
-                            $('#jit-listentitlements-warning').text('');
-                            $('#jit-listentitlements-requestbutton').prop('disabled', selectedEntitlements.length == 0);
-                        }
-                    };
-
-                    this._table.listen('MDCDataTable:rowSelectionChanged', onSelectionChanged);
-                    this._table.listen('MDCDataTable:selectedAll', onSelectionChanged);
-                    this._table.listen('MDCDataTable:unselectedAll', onSelectionChanged);
-                }
-                catch (error) {
-                    this.cancelView(error);
-                }
-                finally {
-                    this._table.hideProgress();
-                }
-
-                //
-                // Request access.
-                //
-                $('#jit-listentitlements-requestbutton').on('click', async () => {
-                    console.assert(selectedEntitlements.every(e => e.activationType == selectedEntitlements[0].activationType));
-                    const activationType = selectedEntitlements[0].activationType;
-                    
-                    console.assert(activationType != 'MPA' || selectedEntitlements.length == 1);
-
-                    try {
-                        
-                        const request = await new RequestDialog(this.model, activationType, selectedEntitlements).showAsync();
-                        new ProgressView().showAsync();
-                        
-                        let activationStatus;
-                        if (activationType == 'MPA') {
-                            activationStatus = await this.model.requestActivation(
-                                document.appbar.scope,
-                                selectedEntitlements[0].roleBinding.role,
-                                request.peers,
-                                request.justification,
-                                request.duration);
-                        }
-                        else {
-                            activationStatus = await this.model.selfApproveActivation(
-                                document.appbar.scope,
-                                selectedEntitlements.map(e => e.roleBinding.role),
-                                request.justification,
-                                request.duration);
-                        }
-
-                        new ConfirmActivationRequestView(document.model, activationStatus).showAsync();
-                    }
-                    catch (e) {
-                        if (e) {
-                            this.cancelView(e);
-                        }
-                    }
-                });
->>>>>>> 9575353c
-            }
+              ],
+              true);
           });
-        });
-      }
-
-      /** 
-       *  Add data row.
-       *  Format of column: { class: ..., text: ... }
-       */
-      addRow(value, columns, showCheckbox = true, enabled = true) {
-        console.assert(value);
-        console.assert(columns);
-
-        const tr = $("<tr>");
-        $(`${this.selector} tbody`).append(tr);
-
-        const id = $(this.selector).attr('id') + this.rowIndex;
-        if (showCheckbox) {
-          const input = $("<input type='checkbox' class='mdl-checkbox__input'></label>");
-          input.val(value);
-
-          const label = $(`<label class='mdl-checkbox mdl-js-checkbox mdl-js-ripple-effect mdl-data-table__select' id='${id}'></label>`);
-          label.append(input);
-
-          const td = $("<td></td>");
-          td.append(label);
-          tr.append(td);
-        }
-
-<<<<<<< HEAD
-        columns.forEach((value) => {
-          const div = $("<div></div>");
-          div.text(value.text);
-          if (value.class) {
-            div.attr("class", value.class);
-          }
-
-          const td = $("<td class='mdl-data-table__cell--non-numeric'>");
-          td.append(div);
-          tr.append(td);
-        });
-
-        componentHandler.upgradeAllRegistered();
-
-        if (showCheckbox && !enabled) {
-          document.querySelector("#" + id).MaterialCheckbox.disable();
-        }
-
-        this.rowIndex += 1;
-      }
-
-      /** Get values of selected rows */
-      get selected() {
-        var boxes = $(`${this.selector} input:checked`).not(".checkall__input");
-        return $.map(boxes, input => input.value);
-      }
-
-      clear() {
-        $(`${this.selector} tbody`).empty();
-      }
-    }
-
-    /** Helper class for modifying MDL steps */
-    class MdlStep {
-      constructor(selector) {
-        console.assert(selector);
-        console.assert($(selector).length > 0);
-
-        this.selector = selector;
-      }
-
-      /** Add handler that is triggered when a user clicks the "Continue" button of a step */
-      addHandler(nextHandler) {
-        console.assert(nextHandler);
-
-        const stepperElement = document.querySelector("ul.mdl-stepper");
-        console.assert(stepperElement);
-
-        const stepper = stepperElement.MaterialStepper;
-        const stepElement = stepperElement.querySelector(this.selector);
-
-        const wrappedHandler = async (event) => {
-          try {
-            await nextHandler();
-            stepper.next();
-          }
-          catch (error) {
-            stepper.error(error);
+
+          if (privileges.warnings && privileges.warnings > 0) {
+            document.appbar.showError(privileges.warnings.join(", "));
+          }
+        }
+
+        //
+        // Update controls when selection changes.
+        //
+        const onSelectionChanged = e => {
+          const selected = this._table.getSelectedRowIds();
+          selectedPrivileges = privileges.roles.filter(i => selected.includes(i.roleBinding.role));
+
+          if (selectedPrivileges.length > 1 && selectedPrivileges.some(i => i.activationType != "SELF_APPROVAL")) {
+            $('#jit-listprivileges-warning').text('You can only request multi-party approval for a single role at a time');
+            $('#jit-listprivileges-requestbutton').prop('disabled', true);
+          }
+          else {
+            $('#jit-listprivileges-warning').text('');
+            $('#jit-listprivileges-requestbutton').prop('disabled', selectedPrivileges.length == 0);
           }
         };
 
-        stepElement.addEventListener("onstepnext", wrappedHandler);
-        stepElement.addEventListener("onstepcancel", (event) => location.reload());
-
-        // Trigger handler when a form is submitted.
-        $(this.selector + " form").submit(function (event) {
-          event.preventDefault();
-          wrappedHandler(event);
-        });
-      }
-    }
-
-    /** An SPA-style pane, only one of which is shown at a time */
-    class AppPane {
-      constructor(id) {
-        console.assert($("#" + id).length);
-
-        this.id = id;
-
-        this.statusCaptions = {
-          "ACTIVE": "Active",
-          "INACTIVE": "Available",
-          "ACTIVATION_PENDING": "Waiting for approval"
-        };
-
-        this.activationTypeCaptions = {
-          "SELF_APPROVAL": "-",
-          "PEER_APPROVAL": "Peer approval required",
-          "EXTERNAL_APPROVAL": "External approval required"
-        };
-
-        this.activationTypes = [
-          "SELF_APPROVAL",
-          "PEER_APPROVAL",
-          "EXTERNAL_APPROVAL"
-        ];
-      }
-
-      /**
-       * Show a pane and hide all other panes.
-       */
-      show() {
-        $(".app-pane").hide();
-        $("#" + this.id).show();
-      }
-    }
-
-    class RequestPane extends AppPane {
-      constructor() {
-        super("request-pane");
-
-        this.requestStep = new MdlStep("#step-selectproject");
-        this.selectRoleStep = new MdlStep("#step-selectrole");
-        this.approveStep = new MdlStep("#step-approve");
-        this._roleTable = new MdlDataTable("#step-selectrole-roles");
-        this._reviewersTable = new MdlDataTable("#step-approve-reviewers");
-
-        $("#activation-timeout").change(() => {
-          $("#selected-activation-timeout").text(this.activationTimeout);
-        });
-      }
-
-      get selectedProjectId() {
-        return $("#project-selector-search").val();
-      }
-
-      set selectedProjectId(projectId) {
-        $("#project-selector-search").val(projectId);
-      }
-
-      get justificationText() {
-        return $("#justification").val();
-      }
-
-      set justificationHint(hint) {
-        $("#step-approve legend").text(hint);
-      }
-
-      get activationTimeout() {
-        return $("#activation-timeout")[0].value;
-      }
-
-      set activationTimeout(timeoutInMinutes) {
-        $("#activation-timeout")[0].MaterialSlider.change(timeoutInMinutes);
-        $("#selected-activation-timeout").text(timeoutInMinutes);
-      }
-
-      get maxActivationTimeout() {
-        return $("#activation-timeout")[0].max;
-      }
-
-      set maxActivationTimeout(timeoutInMinutes) {
-        $("#activation-timeout")[0].max = timeoutInMinutes;
-      }
-
-      set roles(roles) {
-        this._roles = roles;
-
-        this._roleTable.clear();
-        roles.forEach((item) => {
-          this._roleTable.addRow(
-            item.roleBinding.role,
-            [
-              { text: item.roleBinding.role },
-              { text: this.activationTypeCaptions[this.activationTypes.filter(type => item.activationType.startsWith(type))[0]] ?? item.activationType },
-              {
-                text: (this.statusCaptions[item.status] ?? item.status) +
-                  (item.validUntil == null ? "" : ` (${Math.floor((item.validUntil * 1000 - new Date()) / (60 * 1000))} minutes left)`),
-                class: item.status === "ACTIVE" ? "activated" : null
-              }
-            ],
-            true,
-            item.status !== "ACTIVE");
-        });
-      }
-
-      get selectedRoles() {
-        console.assert(this._roles);
-        return this._roles.filter(i => this._roleTable.selected.includes(i.roleBinding.role));
-      }
-
-      set reviewers(reviewers) {
-        this._reviewersTable.clear();
-        reviewers.forEach((item) => {
-          this._reviewersTable.addRow(
-            item.email,
-            [
-              { text: item.email }
-            ],
-            true);
-        });
-      }
-
-      get selectedReviewers() {
-        return this._reviewersTable.selected;
-      }
-    }
-
-    class RequestStatusPane extends AppPane {
-      constructor() {
-        super("request-status-pane")
-
-        this._activatedRoleTable = new MdlDataTable("#activatedroles");
-      }
-
-      _createEmailLink(user) {
-        const link = $("<a target='_blank'/>");
-        link.attr("href", `https://contacts.google.com/search/${user.email}`);
-        link.text(user.email);
-        return link;
-      }
-
-      set activationStatus(activationStatus) {
-        $("#request-status-pane-approvebutton").hide();
-        $("#request-status-pane-consolebutton").hide();
-
-        if (activationStatus.isReviewer) {
-          if (activationStatus.items.some(i => i.status === "ACTIVATION_PENDING")) {
-            $("#request-status-pane-title").text("Review access request");
-            $("#request-status-pane-description").text("Someone is asking you to review the following access request.");
-            $("#request-status-pane-approvebutton").show();
+        this._table.listen('MDCDataTable:rowSelectionChanged', onSelectionChanged);
+        this._table.listen('MDCDataTable:selectedAll', onSelectionChanged);
+        this._table.listen('MDCDataTable:unselectedAll', onSelectionChanged);
+      }
+      catch (error) {
+        this.cancelView(error);
+      }
+      finally {
+        this._table.hideProgress();
+      }
+
+      //
+      // Request access.
+      //
+      $('#jit-listprivileges-requestbutton').on('click', async () => {
+        console.assert(selectedPrivileges.every(e => e.activationType == selectedPrivileges[0].activationType));
+        const activationType = selectedPrivileges[0].activationType;
+
+        console.assert(activationType === 'SELF_APPROVAL' || selectedPrivileges.length == 1);
+
+        try {
+
+          const request = await new RequestDialog(this.model, activationType, selectedPrivileges).showAsync();
+          new ProgressView().showAsync();
+
+          let activationStatus;
+          if (activationType != 'SELF_APPROVAL') {
+            activationStatus = await this.model.requestActivation(
+              document.appbar.scope,
+              selectedPrivileges[0].roleBinding.role,
+              request.reviewers,
+              request.justification,
+              request.duration,
+              activationType);
           }
           else {
-            $("#request-status-pane-title").text("Access approved");
-            $("#request-status-pane-description").text("You've approved the following access request.");
-          }
-
-          $("#request-status-pane-beneficiary").empty().append(this._createEmailLink(activationStatus.beneficiary));
-        }
-        else if (activationStatus.isBeneficiary) {
-          $("#request-status-pane-beneficiary").text("You");
-          if (activationStatus.items.some(i => i.status === "ACTIVATION_PENDING")) {
-            $("#request-status-pane-title").text("Request submitted");
-            $("#request-status-pane-description").text("Your request has been submitted for approval. " +
+            activationStatus = await this.model.selfApproveActivation(
+              document.appbar.scope,
+              selectedPrivileges.map(e => e.roleBinding.role),
+              request.justification,
+              request.duration);
+          }
+
+          new ConfirmActivationRequestView(document.model, activationStatus).showAsync();
+        }
+        catch (e) {
+          if (e) {
+            this.cancelView(e);
+          }
+        }
+      });
+    }
+  }
+
+  class RequestDialog extends DialogBase {
+    constructor(model, activationType, selectedPrivileges) {
+      super('#jit-requestdialog')
+
+      console.assert(model);
+      console.assert(selectedPrivileges && selectedPrivileges.length > 0);
+
+      this.model = model;
+      this.activationType = activationType;
+      this.selectedPrivileges = selectedPrivileges;
+
+      //
+      // Reviewers.
+      //
+      this._table = new mdc.dataTable.MDCDataTable(document.querySelector('#jit-requestdialog-table'));
+
+      //
+      // Duration.
+      //
+      $('#jit-requestdialog-duration-input').prop('max', model.policy.maxActivationTimeout);
+      $('#jit-requestdialog-duration-value').text(model.policy.defaultActivationTimeout);
+
+      this.slider = new mdc.slider.MDCSlider(document.querySelector('#jit-requestdialog-duration'));
+      setTimeout(() => this.slider.layout(), 100);
+      this.slider.setValue(model.policy.defaultActivationTimeout);
+
+      //
+      // Justification.
+      //
+      const textField = new mdc.textField.MDCTextField(document.querySelector('#jit-requestdialog-justification'));
+      $('#jit-requestdialog-justification-hint').text(model.policy.justificationHint);
+    }
+
+    async showAsync() {
+      const result = super.showAsync();
+
+      //
+      // Update controls when selection changes.
+      //
+      this.slider.listen('MDCSlider:change', e => {
+        $('#jit-requestdialog-duration-value').text(e.detail.value);
+      });
+
+      const onReviewerOrJustificationChanged = e => {
+        const enableOkButton = $('#jit-requestdialog-justification-input').val() !== '' &&
+          (this.activationType === 'SELF_APPROVAL' || this._table.getSelectedRowIds().length > 0);
+
+        $('#jit-requestdialog-ok').prop('disabled', !enableOkButton);
+      };
+
+      $('#jit-requestdialog-justification-input').on('input', e => {
+        onReviewerOrJustificationChanged();
+      });
+
+      //
+      // Populate reviewers.
+      //
+      try {
+        this._table.showProgress();
+        this._table.clearRows();
+
+        if (this.activationType != 'SELF_APPROVAL') {
+          $('#jit-requestdialog-reviewers').show();
+          const reviewersResult = await this.model.listReviewers(document.appbar.scope, this.selectedPrivileges[0].roleBinding.role, this.activationType);
+
+          reviewersResult.reviewers.forEach(item => {
+            this._table.addRow(
+              item.email,
+              [
+                { text: item.email }
+              ],
+              true);
+          });
+
+          this._table.listen('MDCDataTable:rowSelectionChanged', onReviewerOrJustificationChanged);
+          this._table.listen('MDCDataTable:selectedAll', onReviewerOrJustificationChanged);
+          this._table.listen('MDCDataTable:unselectedAll', onReviewerOrJustificationChanged);
+        }
+        else {
+          $('#jit-requestdialog-reviewers').hide();
+        }
+      }
+      catch (error) {
+        this.cancelDialog(error);
+      }
+      finally {
+        this._table.hideProgress();
+      }
+
+      return result;
+    }
+
+    get result() {
+      return {
+        reviewers: this._table.getSelectedRowIds(),
+        duration: parseInt($('#jit-requestdialog-duration-input').val()),
+        justification: $('#jit-requestdialog-justification-input').val()
+      };
+    }
+  }
+
+  class ProgressView extends PrivilegesViewBase {
+    constructor() {
+      super('#jit-progress-view');
+
+      const progressBar = new mdc.linearProgress.MDCLinearProgress(document.querySelector('#jit-progress-bar'));
+    }
+  }
+
+  class PrivilegeStatusViewBase extends PrivilegesViewBase {
+    constructor(model, activationStatus) {
+      super('#jit-privilegestatus-view');
+
+      console.assert(model);
+      console.assert(activationStatus);
+
+      this.model = model;
+      this.activationStatus = activationStatus;
+
+      this._table = new mdc.dataTable.MDCDataTable(document.querySelector('#jit-privilegestatus-table'));
+    }
+
+    _createEmailLink(user) {
+      const link = $("<a target='_blank'/>");
+      link.attr("href", `https://contacts.google.com/search/${user.email}`);
+      link.text(user.email);
+      return link;
+    }
+
+    async showAsync() {
+      super.showAsync();
+
+      try {
+        $("#jit-privilegestatus-approvebutton").hide();
+        $("#jit-privilegestatus-consolebutton").hide();
+        if (this.activationStatus.isReviewer) {
+          if (this.activationStatus.items.some(i => i.status === "ACTIVATION_PENDING")) {
+            $("#jit-privilegestatus-title").text("Review access request");
+            $("#jit-privilegestatus-description").text("Someone is asking you to review the following access request.");
+            $("#jit-privilegestatus-approvebutton").show();
+          }
+          else {
+            $("#jit-privilegestatus-title").text("Access approved");
+            $("#jit-privilegestatus-description").text("You've approved the following access request.");
+          }
+
+          $("#jit-privilegestatus-beneficiary").empty().append(this._createEmailLink(this.activationStatus.beneficiary));
+        }
+        else if (this.activationStatus.isBeneficiary) {
+          $("#jit-privilegestatus-beneficiary").text("You");
+          if (this.activationStatus.items.some(i => i.status === "ACTIVATION_PENDING")) {
+            $("#jit-privilegestatus-title").text("Request submitted");
+            $("#jit-privilegestatus-description").text("Your request has been submitted for approval. " +
               "You'll receive an email once approval has been granted");
           }
           else {
-            $("#request-status-pane-title").text("Access granted");
-            $("#request-status-pane-description").text("Your request has been submitted and access is granted.");
-            if (activationStatus.items && activationStatus.items.length > 0) {
-              $("#request-status-pane-consolebutton").attr("href", function (index, attr) {
-                return `${attr}?project=${activationStatus.items[0].projectId}`
-              })
-            }
-            $("#request-status-pane-consolebutton").show();
+            $("#jit-privilegestatus-title").text("Access granted");
+            $("#jit-privilegestatus-description").text("Your request has been submitted and access is granted.");
+            $("#jit-privilegestatus-consolebutton").show();
           }
         }
 
         // NB. All roles have the same start/end time.
-        const startTime = new Date(activationStatus.items[0].startTime * 1000);
-        const endTime = new Date(activationStatus.items[0].endTime * 1000);
-
-        $("#request-status-pane-starttime").text(`${startTime.toLocaleString()} (${Math.floor((new Date() - startTime) / (60 * 1000))} minutes ago)`);
-        $("#request-status-pane-starttime-utc").text(startTime.toUTCString());
-        $("#request-status-pane-endtime").text(`${endTime.toLocaleString()} (in ${Math.floor((endTime - new Date()) / (60 * 1000))} minutes)`);
-        $("#request-status-pane-endtime-utc").text(endTime.toUTCString());
-        $("#request-status-pane-justification").text(activationStatus.justification);
-
-        $("#request-status-pane-reviewers").empty();
-        if (activationStatus.reviewers && activationStatus.reviewers.length > 0) {
-          for (const reviewer of activationStatus.reviewers) {
-            $("#request-status-pane-reviewers").append(this._createEmailLink(reviewer)).append("<br />");
+        const startTime = new Date(this.activationStatus.items[0].startTime * 1000);
+        const endTime = new Date(this.activationStatus.items[0].endTime * 1000);
+
+        $("#jit-privilegestatus-starttime").text(`${startTime.toLocaleString()} (${Math.floor((new Date() - startTime) / (60 * 1000))} minutes ago)`);
+        $("#jit-privilegestatus-endtime").text(`${endTime.toLocaleString()} (in ${Math.floor((endTime - new Date()) / (60 * 1000))} minutes)`);
+        $("#jit-privilegestatus-justification").text(this.activationStatus.justification);
+
+        $("#jit-privilegestatus-reviewers").empty();
+        if (this.activationStatus.reviewers && this.activationStatus.reviewers.length > 0) {
+          for (const reviewer of this.activationStatus.reviewers) {
+            $("#jit-privilegestatus-reviewers").append(this._createEmailLink(reviewer)).append("<br />");
           }
         }
         else {
-          $("#request-status-pane-reviewers").text("-")
-        }
-
-        this._activatedRoleTable.clear();
-        activationStatus.items.forEach((item) => {
-          this._activatedRoleTable.addRow(
+          $("#jit-privilegestatus-reviewers").text("-")
+        }
+
+        this._table.clearRows();
+        this.activationStatus.items.forEach((item) => {
+          this._table.addRow(
             item.roleBinding.role,
             [
               { text: item.projectId },
               { text: item.roleBinding.role },
-              { text: this.statusCaptions[item.status] ?? item.status, class: item.status === "ACTIVE" ? "activated" : null }
+              {
+                text: this.statusCaptions[item.status] ?? item.status,
+                class: item.status === "ACTIVE" ? "activated" : null
+              }
             ],
             false);
         });
       }
-    }
-
-    /** Wrapper for HTML-based view */
-    class View {
-      constructor() {
-        this.requestPane = new RequestPane();
-        this.helpPane = new AppPane("help-pane");
-        this.busyPane = new AppPane("busy-pane");
-        this.requestStatusPane = new RequestStatusPane();
-      }
-
-      /** Display a toast bar at the bottom of the screen */
-      showToast(message, showReloadButton) {
-        console.assert(message);
-
-        const toast = document.querySelector("#toast");
-        console.assert(toast);
-
-        const config = {
-          message: message,
-          timeout: showReloadButton ? 60000 : 10000
-        }
-
-        // Show a button to perform a cache-busting reload.
-        if (showReloadButton) {
-          config.actionText = "Reload";
-          config.actionHandler = () => {
-            const timestamp = Date.now();
-            window.location.href = `${window.location.pathname}?_=${timestamp}`;
-          }
-        }
-
-        toast.MaterialSnackbar.showSnackbar(config);
-      }
-    };
-
-    const queryParameters = new URLSearchParams(location.search);
-    const activationToken = queryParameters.get("activation");
-    const gui = new View();
-    const backend = queryParameters.get("debug") ? new DebugModel() : new Model();
-    const localSettings = new LocalSettings();
-
-    $("#menu-home").click(() => window.location.replace(location.pathname));
-    $("#menu-requestaccess").click(() => window.location.replace(location.pathname));
-    $("#menu-help").click(() => gui.helpPane.show());
-    $(document).ready(async () => {
-      //
-      // Configure steps.
-      //
-      (function () {
-        componentHandler.upgradeAllRegistered();
-
-        //
-        // Step: Select project.
-        //
-        const requestPane = gui.requestPane;
-        requestPane.selectedProjectId = queryParameters.get("projectId") ?? localSettings.lastProjectId;
-
-        requestPane.requestStep.addHandler(async () => {
-          if (!(requestPane.selectedProjectId)) {
-            throw "Select a project";
-          }
-
-          localSettings.lastProjectId = requestPane.selectedProjectId;
-
-          //
-          // Request and list roles available in that project.
-          //
-          const rolesResult = await backend.listRoles(requestPane.selectedProjectId)
-          if (!rolesResult.roles || rolesResult.roles.length == 0) {
-            throw "The project doesn't exist, or you don't have permission to activate any roles in this project";
-          }
-
-          if (rolesResult.warnings && rolesResult.warnings.length > 0) {
-            gui.showToast(rolesResult.warnings.join(", "));
-          }
-
-          requestPane.roles = rolesResult.roles;
-          requestPane.maxActivationTimeout = backend.policy.maxActivationTimeout;
-          requestPane.activationTimeout = backend.policy.defaultActivationTimeout;
-        });
-
-        //
-        // Step: Select role.
-        //
-        let multiPartyApproval;
-        requestPane.selectRoleStep.addHandler(async () => {
-          const selectedRoles = gui.requestPane.selectedRoles;
-
-          if (selectedRoles.length === 0) {
-            throw "Select one or more roles to actviate";
-          }
-
-          if (selectedRoles.some(i => i.activationType.startsWith("PEER_APPROVAL") || i.activationType.startsWith("EXTERNAL_APPROVAL"))) {
-            //
-            // Multi-party approval: Request and list reviewers available for this project and role.
-            //
-            multiPartyApproval = true;
-
-            if (selectedRoles.length > 1) {
-              throw "You can only request approval for a single role at a time";
-            }
-
-            const reviewersResult = await backend.listReviewers(requestPane.selectedProjectId, selectedRoles[0].roleBinding.role, selectedRoles[0].activationType);
-
-            if (!reviewersResult.reviewers || reviewersResult.reviewers.length == 0) {
-              throw "There are currently no reviewers that could approve your request";
-            }
-
-            requestPane.reviewers = reviewersResult.reviewers;
-          }
-          else {
-            //
-            // Self - approval.
-            //
-            multiPartyApproval = false;
-            $(".conditional-mpa").hide();
-          }
-
-          requestPane.justificationHint = backend.policy.justificationHint;
-        });
-
-        //
-        // Step: Approve.
-        //
-        requestPane.approveStep.addHandler(async () => {
-          if (multiPartyApproval && gui.requestPane.selectedReviewers.length === 0) {
-            throw "Select one or more reviewers";
-          }
-          if (!requestPane.justificationText) {
-            throw "Enter a justification";
-          }
-
-          gui.busyPane.show();
-          try {
-            let activationStatus;
-            if (multiPartyApproval) {
-              console.assert(requestPane.selectedRoles.length == 1);
-              activationStatus = await backend.requestActivation(
-                requestPane.selectedProjectId,
-                requestPane.selectedRoles[0].roleBinding.role,
-                requestPane.selectedReviewers,
-                requestPane.justificationText,
-                parseInt(requestPane.activationTimeout),
-                requestPane.selectedRoles[0].activationType
-              );
-            }
-            else {
-              activationStatus = await backend.selfApproveActivation(
-                requestPane.selectedProjectId,
-                requestPane.selectedRoles.map(r => r.roleBinding.role),
-                requestPane.justificationText,
-                parseInt(requestPane.activationTimeout))
-=======
-        class RequestDialog extends DialogBase {
-            constructor(model, activationType, selectedEntitlements) {
-                super('#jit-requestdialog')
-
-                console.assert(model);
-                console.assert(selectedEntitlements && selectedEntitlements.length > 0);
-
-                this.model = model;
-                this.activationType = activationType;
-                this.selectedEntitlements = selectedEntitlements;
-                
-                //
-                // Peers.
-                //
-                this._table = new mdc.dataTable.MDCDataTable(document.querySelector('#jit-requestdialog-table'));
-
-                //
-                // Duration.
-                //
-                $('#jit-requestdialog-duration-input').prop('max', model.policy.maxActivationTimeout);
-                $('#jit-requestdialog-duration-value').text( model.policy.defaultActivationTimeout);
-
-                this.slider = new mdc.slider.MDCSlider(document.querySelector('#jit-requestdialog-duration'));
-                setTimeout(() => this.slider.layout(), 100);
-                this.slider.setValue(model.policy.defaultActivationTimeout);
-
-                //
-                // Justification.
-                //
-                const textField = new mdc.textField.MDCTextField(document.querySelector('#jit-requestdialog-justification'));
-                $('#jit-requestdialog-justification-hint').text(model.policy.justificationHint);
-            }
-
-            async showAsync() {
-                const result = super.showAsync();
-                    
-                //
-                // Update controls when selection changes.
-                //
-                this.slider.listen('MDCSlider:change', e => {
-                    $('#jit-requestdialog-duration-value').text(e.detail.value);
-                });
-
-                const onPeerOrJustificationChanged = e => {
-                    const enableOkButton = $('#jit-requestdialog-justification-input').val() !== '' &&
-                        (this.activationType != 'MPA' || this._table.getSelectedRowIds().length > 0);
-
-                    $('#jit-requestdialog-ok').prop('disabled', !enableOkButton);
-                };
-
-                $('#jit-requestdialog-justification-input').on('input', e => {
-                    onPeerOrJustificationChanged();
-                });
-                
-                //
-                // Populate peers.
-                //
-                try {
-                    this._table.showProgress();
-                    this._table.clearRows();    
-
-                    if (this.activationType == 'MPA') {
-                        $('#jit-requestdialog-peers').show();
-                        const peersResult = await this.model.listPeers(document.appbar.scope, this.selectedEntitlements[0].roleBinding.role);
-                        
-                        peersResult.peers.forEach(item => {
-                            this._table.addRow(
-                                item.email,
-                                [
-                                    { text: item.email }
-                                ],
-                                true);
-                        });
-
-                        this._table.listen('MDCDataTable:rowSelectionChanged', onPeerOrJustificationChanged);
-                        this._table.listen('MDCDataTable:selectedAll', onPeerOrJustificationChanged);
-                        this._table.listen('MDCDataTable:unselectedAll', onPeerOrJustificationChanged);
-                    }
-                    else {
-                        $('#jit-requestdialog-peers').hide();
-                    }
-                }
-                catch (error) {
-                    this.cancelDialog(error);
-                }
-                finally {
-                    this._table.hideProgress();
-                }
-
-                return result;
-            }
-
-            get result() {
-                return {
-                    peers: this._table.getSelectedRowIds(),
-                    duration: parseInt($('#jit-requestdialog-duration-input').val()),
-                    justification: $('#jit-requestdialog-justification-input').val()
-                };
-            }
-        }
-
-        class ProgressView extends EntitlementsViewBase {
-            constructor() {
-                super('#jit-progress-view');
-
-                const progressBar = new mdc.linearProgress.MDCLinearProgress(document.querySelector('#jit-progress-bar'));
-            }
-        }
-
-        class EntitlementStatusViewBase extends EntitlementsViewBase {
-            constructor(model, activationStatus) {
-                super('#jit-entitlementstatus-view');
-                
-                console.assert(model);
-                console.assert(activationStatus);
-
-                this.model = model;
-                this.activationStatus = activationStatus;
-                
-                this._table = new mdc.dataTable.MDCDataTable(document.querySelector('#jit-entitlementstatus-table'));
-            }
-            
-            _createEmailLink(user) {
-                const link = $("<a target='_blank'/>");
-                link.attr("href", `https://contacts.google.com/search/${user.email}`);
-                link.text(user.email);
-                return link;
-            }
-
-            async showAsync() {
-                super.showAsync();
-
-                try
-                {
-                    $("#jit-entitlementstatus-approvebutton").hide();
-                    $("#jit-entitlementstatus-consolebutton").hide();
-                    if (this.activationStatus.isReviewer) {
-                        if (this.activationStatus.items.some(i => i.status === "ACTIVATION_PENDING")) {
-                            $("#jit-entitlementstatus-title").text("Review access request");
-                            $("#jit-entitlementstatus-description").text("One of your peers is asking you to review the following access request.");
-                            $("#jit-entitlementstatus-approvebutton").show();
-                        }
-                        else {
-                            $("#jit-entitlementstatus-title").text("Access approved");
-                            $("#jit-entitlementstatus-description").text("You've approved the following access request.");
-                        }
-
-                        $("#jit-entitlementstatus-beneficiary").empty().append(this._createEmailLink(this.activationStatus.beneficiary));
-                    }
-                    else if (this.activationStatus.isBeneficiary) {
-                        $("#jit-entitlementstatus-beneficiary").text("You");
-                        if (this.activationStatus.items.some(i => i.status === "ACTIVATION_PENDING")) {
-                            $("#jit-entitlementstatus-title").text("Request submitted");
-                            $("#jit-entitlementstatus-description").text("Your request has been submitted for approval. " +
-                                "You'll receive an email once approval has been granted");
-                        }
-                        else {
-                            $("#jit-entitlementstatus-title").text("Access granted");
-                            $("#jit-entitlementstatus-description").text("Your request has been submitted and access is granted.");
-                            $("#jit-entitlementstatus-consolebutton").show();
-                        }
-                    }
-                
-                    // NB. All roles have the same start/end time.
-                    const startTime = new Date(this.activationStatus.items[0].startTime * 1000);
-                    const endTime = new Date(this.activationStatus.items[0].endTime * 1000);
-
-                    $("#jit-entitlementstatus-starttime").text(`${startTime.toLocaleString()} (${Math.floor((new Date() - startTime) / (60*1000))} minutes ago)`);
-                    $("#jit-entitlementstatus-endtime").text(`${endTime.toLocaleString()} (in ${Math.floor((endTime - new Date()) / (60*1000))} minutes)`);
-                    $("#jit-entitlementstatus-justification").text(this.activationStatus.justification);
-
-                    $("#jit-entitlementstatus-reviewers").empty();
-                    if (this.activationStatus.reviewers && this.activationStatus.reviewers.length > 0) {
-                        for (const reviewer of this.activationStatus.reviewers) {
-                            $("#jit-entitlementstatus-reviewers").append(this._createEmailLink(reviewer)).append("<br />");
-                        }
-                    }
-                    else {
-                        $("#jit-entitlementstatus-reviewers").text("-")
-                    }
-
-                    this._table.clearRows();
-                    this.activationStatus.items.forEach((item) => {
-                        this._table.addRow(
-                            item.roleBinding.role,
-                            [
-                                { text: item.projectId },
-                                { text: item.roleBinding.role },
-                                { text: this.statusCaptions[item.status] ?? item.status, 
-                                  class: item.status === "ACTIVE" ? "activated" : null }
-                            ],
-                            false);
-                    });
-                }
-                catch (e) {
-                    this.cancelView(e);
-                }
-            }
-        }
-
-        class ConfirmActivationRequestView extends EntitlementStatusViewBase {
-            constructor(model, activationStatus) {
-                super(model, activationStatus)
-            }
-
-            async showAsync() {
-                super.showAsync();
-                
-                $("#jit-entitlementstatus-consolebutton").click(() => {
-                    document.location = `https://console.cloud.google.com/?project=${document.appbar.scope}`;
-                });
-            }
-        }
-
-        class ApproveActivationRequestView extends EntitlementStatusViewBase {
-            constructor(model, activationStatus, activationToken) {
-                super(model, activationStatus)
-
-                this.activationToken = activationToken;
-            }
-
-            async showAsync() {
-                super.showAsync();
-
-                $("#jit-entitlementstatus-approvebutton").click(async () => {
-                    try {
-                        new ProgressView().showAsync();
-                        const newStatus = await this.model.approveActivationRequest(this.activationToken);
-                        new ConfirmActivationRequestView(this.model, newStatus).showAsync();
-                    }
-                    catch (e) {
-                        if (e) {
-                            this.cancelView(e);
-                        }
-                    }
-                });
-            }
-        }
-
-        $(document).ready(async () => {
-            try
-            {
-                const queryParameters = new URLSearchParams(location.search);
-                const activationToken = queryParameters.get("activation");
-
-                let view;
-                if (activationToken) {
-                    new ProgressView().showAsync();
-
-                    const activationStatus = await document.model.getActivationRequest(activationToken);
-                    view = new ApproveActivationRequestView(document.model, activationStatus, activationToken);
-                }
-                else {
-                    view = new ListEntitlementsView(document.model);
-                }
-
-                await document.appbar.initialize();
-                
-                await view.showAsync();
-            }
-            catch (e) {
-                document.appbar.showError(e ?? "Select a project", true);
->>>>>>> 9575353c
-            }
-
-            gui.requestStatusPane.activationStatus = activationStatus;
-            gui.requestStatusPane.show();
-          }
-          catch (error) {
-            gui.showToast(error);
-            gui.requestPane.show();
-          }
-        });
-<<<<<<< HEAD
-      }());
-
-      $("#request-status-pane-approvebutton").click(async () => {
-        gui.busyPane.show();
+      catch (e) {
+        this.cancelView(e);
+      }
+    }
+  }
+
+  class ConfirmActivationRequestView extends PrivilegeStatusViewBase {
+    constructor(model, activationStatus) {
+      super(model, activationStatus)
+    }
+
+    async showAsync() {
+      super.showAsync();
+
+      $("#jit-privilegestatus-consolebutton").click(() => {
+        document.location = `https://console.cloud.google.com/?project=${document.appbar.scope}`;
+      });
+    }
+  }
+
+  class ApproveActivationRequestView extends PrivilegeStatusViewBase {
+    constructor(model, activationStatus, activationToken) {
+      super(model, activationStatus)
+
+      this.activationToken = activationToken;
+    }
+
+    async showAsync() {
+      super.showAsync();
+
+      $("#jit-privilegestatus-approvebutton").click(async () => {
         try {
-          console.assert(activationToken);
-          gui.requestStatusPane.activationStatus = await backend.approveActivationRequest(activationToken);
-        }
-        catch (error) {
-          gui.showToast(error);
-        }
-        finally {
-          gui.requestStatusPane.show();
+          new ProgressView().showAsync();
+          const newStatus = await this.model.approveActivationRequest(this.activationToken);
+          new ConfirmActivationRequestView(this.model, newStatus).showAsync();
+        }
+        catch (e) {
+          if (e) {
+            this.cancelView(e);
+          }
         }
       });
-
-      //
-      // Add Copy button to code blocks.
-      //
-      (function () {
-        document.querySelectorAll("pre").forEach((block) => {
-          if (navigator.clipboard) {
-            const img = document.createElement("img");
-            img.src = "icon.copy.svg";
-
-            const button = document.createElement("button");
-            button.appendChild(img);
-            block.appendChild(button);
-
-            button.addEventListener("click", async () => {
-              const code = block.querySelector("code");
-              const text = code.innerText;
-
-              await navigator.clipboard.writeText(text);
-            });
-          }
-        });
-      }());
-
-      //
-      // Configure project selector
-      //
-      $("#project-selector-search").autocomplete({
-        source: async (request, response) => {
-          try {
-            const projects = await backend.searchProjects(request.term);
-            response($.map(projects, (item) => {
-              return {
-                label: item,
-                value: item
-              };
-            }));
-          }
-          catch (e) {
-            gui.showToast(`Loading projects failed: ${e}`, false);
-          }
-        },
-        minLength: 2,
-        position: { of: $("#project-selector") }
-      });
-
-      try {
-        //
-        // Download policy to check if the communication with the backend
-        // works properly. 
-        //
-        await backend.fetchPolicy();
-        if (activationToken) {
-          //
-          // Show approver UI.
-          //
-          gui.requestStatusPane.activationStatus = await backend.getActivationRequest(activationToken);
-          gui.requestStatusPane.show();
-        }
-        else {
-          //
-          // Show request UI.
-          //
-          gui.requestPane.show();
-        }
-
-        $("#signed-in-user").text(backend.policy.signedInUser.email)
-        $("#application-version").text(backend.policy.applicationVersion)
-      }
-      catch (error) {
-        gui.showToast(error, true);
-      }
-    });
-  </script>
-</body>
-
-=======
-    </script>
->>>>>>> 9575353c
+    }
+  }
+
+  $(document).ready(async () => {
+    try {
+      const queryParameters = new URLSearchParams(location.search);
+      const activationToken = queryParameters.get("activation");
+
+      let view;
+      if (activationToken) {
+        new ProgressView().showAsync();
+
+        const activationStatus = await document.model.getActivationRequest(activationToken);
+        view = new ApproveActivationRequestView(document.model, activationStatus, activationToken);
+      }
+      else {
+        view = new ListPrivilegesView(document.model);
+      }
+
+      await document.appbar.initialize();
+
+      await view.showAsync();
+    }
+    catch (e) {
+      document.appbar.showError(e ?? "Select a project", true);
+    }
+  });
+</script>
+
 </html>