--- conflicted
+++ resolved
@@ -33,14 +33,8 @@
    * Check that a justification meets criteria.
    */
   void checkJustification(
-<<<<<<< HEAD
       @NotNull UserEmail user,
-      @Null String justification) throws InvalidJustificationException;
-=======
-    @NotNull UserEmail user,
-    @Nullable String justification
-  ) throws InvalidJustificationException;
->>>>>>> 55d8c6b4
+      @Nullable String justification) throws InvalidJustificationException;
 
   /**
    * @return hint indicating what kind of justification is expected.
