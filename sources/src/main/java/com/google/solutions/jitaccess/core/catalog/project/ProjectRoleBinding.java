--- conflicted
+++ resolved
@@ -27,14 +27,10 @@
 import com.google.solutions.jitaccess.core.catalog.PrivilegeId;
 import org.jetbrains.annotations.NotNull;
 
-<<<<<<< HEAD
-public class ProjectRoleBinding extends PrivilegeId {
-=======
 /**
  * Identifies a project role binding as an entitlement.
  */
-public class ProjectRoleBinding extends EntitlementId { // TODO: Rename to ProjectRole
->>>>>>> 55d8c6b4
+public class ProjectRoleBinding extends PrivilegeId { // TODO: Rename to ProjectRole
   static final String CATALOG = "iam";
 
   private final @NotNull RoleBinding roleBinding;
