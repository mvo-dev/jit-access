--- conflicted
+++ resolved
@@ -60,18 +60,10 @@
   private final @NotNull AssetInventoryClient assetInventoryClient;
 
   public AssetInventoryRepository(
-<<<<<<< HEAD
-      Executor executor,
-      DirectoryGroupsClient groupsClient,
-      AssetInventoryClient assetInventoryClient,
-      Options options) {
-=======
-    @NotNull Executor executor,
-    @NotNull DirectoryGroupsClient groupsClient,
-    @NotNull AssetInventoryClient assetInventoryClient,
-    @NotNull Options options
-  ) {
->>>>>>> 9575353c
+      @NotNull Executor executor,
+      @NotNull DirectoryGroupsClient groupsClient,
+      @NotNull AssetInventoryClient assetInventoryClient,
+      @NotNull Options options) {
     Preconditions.checkNotNull(executor, "executor");
     Preconditions.checkNotNull(groupsClient, "groupsClient");
     Preconditions.checkNotNull(assetInventoryClient, "assetInventoryClient");
@@ -99,16 +91,10 @@
     }
   }
 
-<<<<<<< HEAD
+  @NotNull
   List<Binding> findProjectBindings(
-      UserId user,
+      @NotNull UserEmail user,
       ProjectId projectId) throws AccessException, IOException {
-=======
-  @NotNull List<Binding> findProjectBindings(
-    @NotNull UserEmail user,
-    ProjectId projectId
-  ) throws AccessException, IOException {
->>>>>>> 9575353c
     //
     // Lookup in parallel:
     // - the effective set of IAM policies applying to this project. This
@@ -127,27 +113,16 @@
         this.executor);
 
     var principalSetForUser = new PrincipalSet(user, awaitAndRethrow(listMembershipsFuture));
-<<<<<<< HEAD
     var allBindings = awaitAndRethrow(effectivePoliciesFuture)
         .stream()
-=======
-    return awaitAndRethrow(effectivePoliciesFuture)
-      .stream()
->>>>>>> 9575353c
 
         // All bindings, across all resources in the ancestry.
         .flatMap(policy -> policy.getPolicy().getBindings().stream())
 
-<<<<<<< HEAD
         // Only bindings that apply to the user.
         .filter(binding -> principalSetForUser.isMember(binding))
         .collect(Collectors.toList());
     return allBindings;
-=======
-      // Only bindings that apply to the user.
-      .filter(binding -> principalSetForUser.isMember(binding))
-      .collect(Collectors.toList());
->>>>>>> 9575353c
   }
 
   // ---------------------------------------------------------------------------
@@ -155,14 +130,8 @@
   // ---------------------------------------------------------------------------
 
   @Override
-<<<<<<< HEAD
   public SortedSet<ProjectId> findProjectsWithRequesterPrivileges(
-      UserId user) {
-=======
-  public SortedSet<ProjectId> findProjectsWithEntitlements(
-    UserEmail user
-  ) {
->>>>>>> 9575353c
+      UserEmail user) {
     //
     // Not supported.
     //
@@ -171,12 +140,11 @@
   }
 
   @Override
-<<<<<<< HEAD
-  public RequesterPrivilegeSet<ProjectRoleBinding> findRequesterPrivileges(
-      UserId user,
-      ProjectId projectId,
-      Set<ActivationType> typesToInclude,
-      EnumSet<RequesterPrivilege.Status> statusesToInclude) throws AccessException, IOException {
+  public @NotNull RequesterPrivilegeSet<ProjectRoleBinding> findRequesterPrivileges(
+      @NotNull UserEmail user,
+      @NotNull ProjectId projectId,
+      @NotNull Set<ActivationType> typesToInclude,
+      @NotNull EnumSet<RequesterPrivilege.Status> statusesToInclude) throws AccessException, IOException {
 
     List<Binding> allBindings = findProjectBindings(user, projectId);
 
@@ -192,93 +160,19 @@
               .filter(privilege -> typesToInclude.stream()
                   .anyMatch(type -> type.isParentTypeOf(privilege.activationType())))
               .collect(Collectors.toSet()));
-=======
-  public @NotNull EntitlementSet<ProjectRoleBinding> findEntitlements(
-    @NotNull UserEmail user,
-    @NotNull ProjectId projectId,
-    @NotNull EnumSet<ActivationType> typesToInclude,
-    @NotNull EnumSet<Entitlement.Status> statusesToInclude
-  ) throws AccessException, IOException {
-
-    List<Binding> allBindings = findProjectBindings(user, projectId);
-
-    var allAvailable = new TreeSet<Entitlement<ProjectRoleBinding>>();
-    if (statusesToInclude.contains(Entitlement.Status.AVAILABLE)) {
-
-      //
-      // Find all JIT-eligible role bindings. The bindings are
-      // conditional and have a special condition that serves
-      // as marker.
-      //
-      Set<Entitlement<ProjectRoleBinding>> jitEligible;
-      if (typesToInclude.contains(ActivationType.JIT)) {
-        jitEligible = allBindings.stream()
-          .filter(binding -> JitConstraints.isJitAccessConstraint(binding.getCondition()))
-          .map(binding -> new ProjectRoleBinding(new RoleBinding(projectId, binding.getRole())))
-          .map(roleBinding -> new Entitlement<>(
-            roleBinding,
-            roleBinding.roleBinding().role(),
-            ActivationType.JIT,
-            Entitlement.Status.AVAILABLE))
-          .collect(Collectors.toSet());
-      }
-      else {
-        jitEligible = Set.of();
-      }
-
-      //
-      // Find all MPA-eligible role bindings. The bindings are
-      // conditional and have a special condition that serves
-      // as marker.
-      //
-      Set<Entitlement<ProjectRoleBinding>> mpaEligible;
-      if (typesToInclude.contains(ActivationType.MPA)) {
-        mpaEligible = allBindings.stream()
-          .filter(binding -> JitConstraints.isMultiPartyApprovalConstraint(binding.getCondition()))
-          .map(binding -> new ProjectRoleBinding(new RoleBinding(projectId, binding.getRole())))
-          .map(roleBinding -> new Entitlement<>(
-            roleBinding,
-            roleBinding.roleBinding().role(),
-            ActivationType.MPA,
-            Entitlement.Status.AVAILABLE))
-          .collect(Collectors.toSet());
-      }
-      else {
-        mpaEligible = Set.of();
-      }
-
-      //
-      // Determine effective set of eligible roles. If a role is both JIT- and
-      // MPA-eligible, only retain the JIT-eligible one.
-      //
-      allAvailable.addAll(jitEligible);
-      allAvailable.addAll(mpaEligible
-        .stream()
-        .filter(r -> jitEligible.stream().noneMatch(a -> a.id().equals(r.id()))).toList());
->>>>>>> 9575353c
     }
 
     //
     // Find temporary bindings that reflect activations and sort out which
     // ones are still active and which ones have expired.
     //
-<<<<<<< HEAD
-    var allActive = new HashSet<RequesterPrivilegeSet.ActivatedRequesterPrivilege<ProjectRoleBinding>>();
-    var allExpired = new HashSet<RequesterPrivilegeSet.ActivatedRequesterPrivilege<ProjectRoleBinding>>();
+    var allActive = new HashSet<ActivatedRequesterPrivilege<ProjectRoleBinding>>();
+    var allExpired = new HashSet<ActivatedRequesterPrivilege<ProjectRoleBinding>>();
 
     for (var binding : allBindings.stream()
         // Only temporary access bindings.
         .filter(binding -> PrivilegeFactory.isActivated(binding.getCondition()))
         .collect(Collectors.toUnmodifiableList())) {
-=======
-    var allActive = new HashSet<ActivatedEntitlement<ProjectRoleBinding>>();
-    var allExpired = new HashSet<ActivatedEntitlement<ProjectRoleBinding>>();
-
-    for (var binding : allBindings.stream()
-      // Only temporary access bindings.
-      .filter(binding -> JitConstraints.isActivated(binding.getCondition())).toList())
-    {
->>>>>>> 9575353c
       var condition = new TemporaryIamCondition(binding.getCondition().getExpression());
       boolean isValid;
 
@@ -288,50 +182,26 @@
         isValid = false;
       }
 
-<<<<<<< HEAD
       if (isValid && statusesToInclude.contains(RequesterPrivilege.Status.ACTIVE)) {
-        allActive.add(new RequesterPrivilegeSet.ActivatedRequesterPrivilege<>(
+        allActive.add(new ActivatedRequesterPrivilege<>(
             new ProjectRoleBinding(new RoleBinding(projectId, binding.getRole())),
             condition.getValidity()));
       }
 
       if (!isValid && statusesToInclude.contains(RequesterPrivilege.Status.EXPIRED)) {
-        allExpired.add(new RequesterPrivilegeSet.ActivatedRequesterPrivilege<>(
+        allExpired.add(new ActivatedRequesterPrivilege<>(
             new ProjectRoleBinding(new RoleBinding(projectId, binding.getRole())),
             condition.getValidity()));
       }
     }
 
-    return RequesterPrivilegeSet.build(allAvailable, allActive, allExpired, Set.of());
+    return buildRequesterPrivilegeSet(allAvailable, allActive, allExpired, Set.of());
   }
 
   @Override
-  public Set<UserId> findReviewerPrivelegeHolders(
-      ProjectRoleBinding roleBinding,
-      ActivationType activationType) throws AccessException, IOException {
-=======
-      if (isValid && statusesToInclude.contains(Entitlement.Status.ACTIVE)) {
-        allActive.add(new ActivatedEntitlement<>(
-          new ProjectRoleBinding(new RoleBinding(projectId, binding.getRole())),
-          condition.getValidity()));
-      }
-
-      if (!isValid && statusesToInclude.contains(Entitlement.Status.EXPIRED)) {
-        allExpired.add(new ActivatedEntitlement<>(
-          new ProjectRoleBinding(new RoleBinding(projectId, binding.getRole())),
-          condition.getValidity()));
-      }
-    }
-
-    return buildEntitlementSet(allAvailable, allActive, allExpired, Set.of());
-  }
-
-  @Override
-  public @NotNull Set<UserEmail> findEntitlementHolders(
-    @NotNull ProjectRoleBinding roleBinding,
-    @NotNull ActivationType activationType
-  ) throws AccessException, IOException {
->>>>>>> 9575353c
+  public @NotNull Set<UserEmail> findReviewerPrivelegeHolders(
+      @NotNull ProjectRoleBinding roleBinding,
+      @NotNull ActivationType activationType) throws AccessException, IOException {
 
     var policies = this.assetInventoryClient.getEffectiveIamPolicies(
         this.options.scope,
@@ -359,25 +229,16 @@
         .collect(Collectors.toSet());
 
     var allUserMembers = principals.stream()
-<<<<<<< HEAD
         .filter(p -> p.startsWith(USER_PREFIX))
         .map(p -> p.substring(USER_PREFIX.length()))
         .distinct()
-        .map(email -> new UserId(email))
+        .map(email -> new UserEmail(email))
         .collect(Collectors.toSet());
-=======
-      .filter(p -> p.startsWith(USER_PREFIX))
-      .map(p -> p.substring(USER_PREFIX.length()))
-      .distinct()
-      .map(email -> new UserEmail(email))
-      .collect(Collectors.toSet());
->>>>>>> 9575353c
 
     //
     // Resolve groups.
     //
     List<CompletableFuture<Collection<Member>>> listMembersFutures = principals.stream()
-<<<<<<< HEAD
         .filter(p -> p.startsWith(GROUP_PREFIX))
         .map(p -> p.substring(GROUP_PREFIX.length()))
         .distinct()
@@ -394,40 +255,15 @@
               }
             },
             this.executor))
-        .collect(Collectors.toList());
-=======
-      .filter(p -> p.startsWith(GROUP_PREFIX))
-      .map(p -> p.substring(GROUP_PREFIX.length()))
-      .distinct()
-      .map(groupEmail -> ThrowingCompletableFuture.submit(
-        () -> {
-          try {
-            return this.groupsClient.listDirectGroupMembers(groupEmail);
-          }
-          catch (AccessDeniedException e) {
-            //
-            // Access might be denied if this is an external group,
-            // but this is okay.
-            //
-            return List.<Member>of();
-          }
-        },
-        this.executor))
-      .toList();
->>>>>>> 9575353c
+        .toList();
 
     var allMembers = new HashSet<>(allUserMembers);
 
     for (var listMembersFuture : listMembersFutures) {
       var members = awaitAndRethrow(listMembersFuture)
-<<<<<<< HEAD
           .stream()
-          .map(m -> new UserId(m.getEmail()))
+          .map(m -> new UserEmail(m.getEmail()))
           .collect(Collectors.toList());
-=======
-        .stream()
-        .map(m -> new UserEmail(m.getEmail())).toList();
->>>>>>> 9575353c
       allMembers.addAll(members);
     }
 
@@ -442,14 +278,8 @@
     private final @NotNull Set<String> principalIdentifiers;
 
     public PrincipalSet(
-<<<<<<< HEAD
-        UserId user,
-        Collection<Group> groups) {
-=======
-      @NotNull UserEmail user,
-      @NotNull Collection<Group> groups
-    ) {
->>>>>>> 9575353c
+        @NotNull UserEmail user,
+        @NotNull Collection<Group> groups) {
       this.principalIdentifiers = groups
           .stream()
           .map(g -> String.format("group:%s", g.getEmail()))
