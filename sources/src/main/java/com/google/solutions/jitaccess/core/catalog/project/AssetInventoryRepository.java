//
// Copyright 2024 Google LLC
//
// Licensed to the Apache Software Foundation (ASF) under one
// or more contributor license agreements.  See the NOTICE file
// distributed with this work for additional information
// regarding copyright ownership.  The ASF licenses this file
// to you under the Apache License, Version 2.0 (the
// "License"); you may not use this file except in compliance
// with the License.  You may obtain a copy of the License at
//
//   http://www.apache.org/licenses/LICENSE-2.0
//
// Unless required by applicable law or agreed to in writing,
// software distributed under the License is distributed on an
// "AS IS" BASIS, WITHOUT WARRANTIES OR CONDITIONS OF ANY
// KIND, either express or implied.  See the License for the
// specific language governing permissions and limitations
// under the License.
//

package com.google.solutions.jitaccess.core.catalog.project;

import com.google.api.services.cloudasset.v1.model.Binding;
import com.google.api.services.directory.model.Group;
import com.google.api.services.directory.model.Member;
import com.google.common.base.Preconditions;
import com.google.solutions.jitaccess.cel.TemporaryIamCondition;
import com.google.solutions.jitaccess.core.*;
import com.google.solutions.jitaccess.core.auth.UserEmail;
import com.google.solutions.jitaccess.core.catalog.ActivationType;
<<<<<<< HEAD
import com.google.solutions.jitaccess.core.catalog.RequesterPrivilege;
import com.google.solutions.jitaccess.core.catalog.RequesterPrivilegeSet;
=======
import com.google.solutions.jitaccess.core.catalog.Entitlement;
import com.google.solutions.jitaccess.core.catalog.EntitlementSet;
import com.google.solutions.jitaccess.core.catalog.ProjectId;
>>>>>>> 55d8c6b4
import com.google.solutions.jitaccess.core.clients.AssetInventoryClient;
import com.google.solutions.jitaccess.core.clients.DirectoryGroupsClient;
import dev.cel.common.CelException;
import org.jetbrains.annotations.NotNull;

import java.io.IOException;
import java.util.*;
import java.util.concurrent.CompletableFuture;
import java.util.concurrent.ExecutionException;
import java.util.concurrent.Executor;
import java.util.stream.Collectors;

/**
 * Repository that uses the Asset Inventory API (without its
 * Policy Analyzer subset) to find entitlements.
 *
 * Entitlements as used by this class are role bindings that
 * are annotated with a special IAM condition (making the binding
 * "eligible").
 */
public class AssetInventoryRepository extends ProjectRoleRepository {
  public static final String GROUP_PREFIX = "group:";
  public static final String USER_PREFIX = "user:";

  private final @NotNull Options options;
  private final @NotNull Executor executor;
  private final @NotNull DirectoryGroupsClient groupsClient;
  private final @NotNull AssetInventoryClient assetInventoryClient;

  public AssetInventoryRepository(
      @NotNull Executor executor,
      @NotNull DirectoryGroupsClient groupsClient,
      @NotNull AssetInventoryClient assetInventoryClient,
      @NotNull Options options) {
    Preconditions.checkNotNull(executor, "executor");
    Preconditions.checkNotNull(groupsClient, "groupsClient");
    Preconditions.checkNotNull(assetInventoryClient, "assetInventoryClient");
    Preconditions.checkNotNull(options, "options");

    this.executor = executor;
    this.groupsClient = groupsClient;
    this.assetInventoryClient = assetInventoryClient;
    this.options = options;
  }

<<<<<<< HEAD
  static <T> T awaitAndRethrow(@NotNull CompletableFuture<T> future) throws AccessException, IOException {
    try {
      return future.get();
    } catch (InterruptedException | ExecutionException e) {
      if (e.getCause() instanceof AccessException) {
        throw (AccessException) e.getCause().fillInStackTrace();
      }

      if (e.getCause() instanceof IOException) {
        throw (IOException) e.getCause().fillInStackTrace();
      }

      throw new IOException("Awaiting executor tasks failed", e);
    }
  }

  @NotNull
  List<Binding> findProjectBindings(
      @NotNull UserEmail user,
      ProjectId projectId) throws AccessException, IOException {
=======
  @NotNull List<Binding> findProjectBindings(
    @NotNull UserEmail user,
    ProjectId projectId
  ) throws AccessException, IOException {
>>>>>>> 55d8c6b4
    //
    // Lookup in parallel:
    // - the effective set of IAM policies applying to this project. This
    // includes the IAM policy of the project itself, plus any policies
    // applied to its ancestry (folders, organization).
    // - groups that the user is a member of.
    //
    var listMembershipsFuture = ThrowingCompletableFuture.submit(
        () -> this.groupsClient.listDirectGroupMemberships(user),
        this.executor);

    var effectivePoliciesFuture = ThrowingCompletableFuture.submit(
        () -> this.assetInventoryClient.getEffectiveIamPolicies(
            this.options.scope(),
            projectId),
        this.executor);

<<<<<<< HEAD
    var principalSetForUser = new PrincipalSet(user, awaitAndRethrow(listMembershipsFuture));
    var allBindings = awaitAndRethrow(effectivePoliciesFuture)
        .stream()
=======
    var principalSetForUser = new PrincipalSet(
      user,
      ThrowingCompletableFuture.awaitAndRethrow(listMembershipsFuture));
    return ThrowingCompletableFuture.awaitAndRethrow(effectivePoliciesFuture)
      .stream()
>>>>>>> 55d8c6b4

        // All bindings, across all resources in the ancestry.
        .flatMap(policy -> policy.getPolicy().getBindings().stream())

        // Only bindings that apply to the user.
        .filter(binding -> principalSetForUser.isMember(binding))
        .collect(Collectors.toList());
    return allBindings;
  }

  // ---------------------------------------------------------------------------
  // ProjectRoleRepository.
  // ---------------------------------------------------------------------------

  @Override
  public SortedSet<ProjectId> findProjectsWithRequesterPrivileges(
      UserEmail user) {
    //
    // Not supported.
    //
    throw new IllegalStateException(
        "Feature is not supported. Use search to determine available projects");
  }

  @Override
  public @NotNull RequesterPrivilegeSet<ProjectRoleBinding> findRequesterPrivileges(
      @NotNull UserEmail user,
      @NotNull ProjectId projectId,
      @NotNull Set<ActivationType> typesToInclude,
      @NotNull EnumSet<RequesterPrivilege.Status> statusesToInclude) throws AccessException, IOException {

    List<Binding> allBindings = findProjectBindings(user, projectId);

    var allAvailable = new TreeSet<RequesterPrivilege<ProjectRoleBinding>>();
    if (statusesToInclude.contains(RequesterPrivilege.Status.INACTIVE)) {
      allAvailable.addAll(
          allBindings.stream()
              .map(binding -> PrivilegeFactory.createRequesterPrivilege(
                  new ProjectRoleBinding(new RoleBinding(projectId, binding.getRole())),
                  binding.getCondition()))
              .filter(result -> result.isPresent())
              .map(result -> result.get())
              .filter(privilege -> typesToInclude.stream()
                  .anyMatch(type -> type.isParentTypeOf(privilege.activationType())))
              .collect(Collectors.toSet()));
    }

    //
    // Find temporary bindings that reflect activations and sort out which
    // ones are still active and which ones have expired.
    //
    var allActive = new HashSet<ActivatedRequesterPrivilege<ProjectRoleBinding>>();
    var allExpired = new HashSet<ActivatedRequesterPrivilege<ProjectRoleBinding>>();

    for (var binding : allBindings.stream()
        // Only temporary access bindings.
        .filter(binding -> PrivilegeFactory.isActivated(binding.getCondition()))
        .collect(Collectors.toUnmodifiableList())) {
      var condition = new TemporaryIamCondition(binding.getCondition().getExpression());
      boolean isValid;

      try {
        isValid = condition.evaluate();
      } catch (CelException e) {
        isValid = false;
      }

      if (isValid && statusesToInclude.contains(RequesterPrivilege.Status.ACTIVE)) {
        allActive.add(new ActivatedRequesterPrivilege<>(
            new ProjectRoleBinding(new RoleBinding(projectId, binding.getRole())),
            condition.getValidity()));
      }

      if (!isValid && statusesToInclude.contains(RequesterPrivilege.Status.EXPIRED)) {
        allExpired.add(new ActivatedRequesterPrivilege<>(
            new ProjectRoleBinding(new RoleBinding(projectId, binding.getRole())),
            condition.getValidity()));
      }
    }

    return buildRequesterPrivilegeSet(allAvailable, allActive, allExpired, Set.of());
  }

  @Override
  public @NotNull Set<UserEmail> findReviewerPrivelegeHolders(
      @NotNull ProjectRoleBinding roleBinding,
      @NotNull ActivationType activationType) throws AccessException, IOException {

    var policies = this.assetInventoryClient.getEffectiveIamPolicies(
        this.options.scope,
        roleBinding.projectId());

    var principals = policies
        .stream()

        // All bindings, across all resources in the ancestry.
        .flatMap(policy -> policy.getPolicy().getBindings().stream())

        // Only consider requested role.
        .filter(binding -> binding.getRole().equals(roleBinding.roleBinding().role()))

        // Only consider eligible bindings.
        .filter(binding -> PrivilegeFactory.createReviewerPrivilege(
            new ProjectRoleBinding(new RoleBinding(roleBinding.projectId(), binding.getRole())),
            binding.getCondition()).isPresent())
        .filter(binding -> PrivilegeFactory.createReviewerPrivilege(
            new ProjectRoleBinding(new RoleBinding(roleBinding.projectId(), binding.getRole())),
            binding.getCondition()).get().reviewableTypes().stream()
            .anyMatch(type -> type.isParentTypeOf(activationType)))

        .flatMap(binding -> binding.getMembers().stream())
        .collect(Collectors.toSet());

    var allUserMembers = principals.stream()
        .filter(p -> p.startsWith(USER_PREFIX))
        .map(p -> p.substring(USER_PREFIX.length()))
        .distinct()
        .map(email -> new UserEmail(email))
        .collect(Collectors.toSet());

    //
    // Resolve groups.
    //
    List<CompletableFuture<Collection<Member>>> listMembersFutures = principals.stream()
        .filter(p -> p.startsWith(GROUP_PREFIX))
        .map(p -> p.substring(GROUP_PREFIX.length()))
        .distinct()
        .map(groupEmail -> ThrowingCompletableFuture.submit(
            () -> {
              try {
                return this.groupsClient.listDirectGroupMembers(groupEmail);
              } catch (AccessDeniedException e) {
                //
                // Access might be denied if this is an external group,
                // but this is okay.
                //
                return List.<Member>of();
              }
            },
            this.executor))
        .toList();

    var allMembers = new HashSet<>(allUserMembers);

    for (var listMembersFuture : listMembersFutures) {
<<<<<<< HEAD
      var members = awaitAndRethrow(listMembersFuture)
          .stream()
          .map(m -> new UserEmail(m.getEmail()))
          .collect(Collectors.toList());
=======
      var members = ThrowingCompletableFuture.awaitAndRethrow(listMembersFuture)
        .stream()
        .map(m -> new UserEmail(m.getEmail())).toList();
>>>>>>> 55d8c6b4
      allMembers.addAll(members);
    }

    return allMembers;
  }

  // -------------------------------------------------------------------------
  // Inner classes.
  // -------------------------------------------------------------------------

  static class PrincipalSet {
    private final @NotNull Set<String> principalIdentifiers;

    public PrincipalSet(
        @NotNull UserEmail user,
        @NotNull Collection<Group> groups) {
      this.principalIdentifiers = groups
          .stream()
          .map(g -> String.format("group:%s", g.getEmail()))
          .collect(Collectors.toSet());
      this.principalIdentifiers.add(String.format("user:%s", user.email));
    }

    public boolean isMember(@NotNull Binding binding) {
      return binding.getMembers()
          .stream()
          .anyMatch(member -> this.principalIdentifiers.contains(member));
    }
  }

  /**
   * @param scope Scope to use for queries.
   */
  public record Options(
      String scope) {

    public Options {
      Preconditions.checkNotNull(scope, "scope");
    }
  }
}<|MERGE_RESOLUTION|>--- conflicted
+++ resolved
@@ -29,14 +29,9 @@
 import com.google.solutions.jitaccess.core.*;
 import com.google.solutions.jitaccess.core.auth.UserEmail;
 import com.google.solutions.jitaccess.core.catalog.ActivationType;
-<<<<<<< HEAD
 import com.google.solutions.jitaccess.core.catalog.RequesterPrivilege;
 import com.google.solutions.jitaccess.core.catalog.RequesterPrivilegeSet;
-=======
-import com.google.solutions.jitaccess.core.catalog.Entitlement;
-import com.google.solutions.jitaccess.core.catalog.EntitlementSet;
 import com.google.solutions.jitaccess.core.catalog.ProjectId;
->>>>>>> 55d8c6b4
 import com.google.solutions.jitaccess.core.clients.AssetInventoryClient;
 import com.google.solutions.jitaccess.core.clients.DirectoryGroupsClient;
 import dev.cel.common.CelException;
@@ -82,33 +77,10 @@
     this.options = options;
   }
 
-<<<<<<< HEAD
-  static <T> T awaitAndRethrow(@NotNull CompletableFuture<T> future) throws AccessException, IOException {
-    try {
-      return future.get();
-    } catch (InterruptedException | ExecutionException e) {
-      if (e.getCause() instanceof AccessException) {
-        throw (AccessException) e.getCause().fillInStackTrace();
-      }
-
-      if (e.getCause() instanceof IOException) {
-        throw (IOException) e.getCause().fillInStackTrace();
-      }
-
-      throw new IOException("Awaiting executor tasks failed", e);
-    }
-  }
-
   @NotNull
   List<Binding> findProjectBindings(
       @NotNull UserEmail user,
       ProjectId projectId) throws AccessException, IOException {
-=======
-  @NotNull List<Binding> findProjectBindings(
-    @NotNull UserEmail user,
-    ProjectId projectId
-  ) throws AccessException, IOException {
->>>>>>> 55d8c6b4
     //
     // Lookup in parallel:
     // - the effective set of IAM policies applying to this project. This
@@ -126,17 +98,11 @@
             projectId),
         this.executor);
 
-<<<<<<< HEAD
-    var principalSetForUser = new PrincipalSet(user, awaitAndRethrow(listMembershipsFuture));
-    var allBindings = awaitAndRethrow(effectivePoliciesFuture)
+    var principalSetForUser = new PrincipalSet(
+        user,
+        ThrowingCompletableFuture.awaitAndRethrow(listMembershipsFuture));
+    return ThrowingCompletableFuture.awaitAndRethrow(effectivePoliciesFuture)
         .stream()
-=======
-    var principalSetForUser = new PrincipalSet(
-      user,
-      ThrowingCompletableFuture.awaitAndRethrow(listMembershipsFuture));
-    return ThrowingCompletableFuture.awaitAndRethrow(effectivePoliciesFuture)
-      .stream()
->>>>>>> 55d8c6b4
 
         // All bindings, across all resources in the ancestry.
         .flatMap(policy -> policy.getPolicy().getBindings().stream())
@@ -144,7 +110,6 @@
         // Only bindings that apply to the user.
         .filter(binding -> principalSetForUser.isMember(binding))
         .collect(Collectors.toList());
-    return allBindings;
   }
 
   // ---------------------------------------------------------------------------
@@ -282,16 +247,9 @@
     var allMembers = new HashSet<>(allUserMembers);
 
     for (var listMembersFuture : listMembersFutures) {
-<<<<<<< HEAD
-      var members = awaitAndRethrow(listMembersFuture)
+      var members = ThrowingCompletableFuture.awaitAndRethrow(listMembersFuture)
           .stream()
-          .map(m -> new UserEmail(m.getEmail()))
-          .collect(Collectors.toList());
-=======
-      var members = ThrowingCompletableFuture.awaitAndRethrow(listMembersFuture)
-        .stream()
-        .map(m -> new UserEmail(m.getEmail())).toList();
->>>>>>> 55d8c6b4
+          .map(m -> new UserEmail(m.getEmail())).toList();
       allMembers.addAll(members);
     }
 
