package com.google.solutions.jitaccess.core.notifications;

import com.google.api.client.json.GenericJson;
import com.google.api.services.pubsub.model.PubsubMessage;
import com.google.common.base.Preconditions;
import com.google.gson.Gson;
import com.google.solutions.jitaccess.core.AccessException;
import com.google.solutions.jitaccess.core.clients.PubSubClient;
import com.google.solutions.jitaccess.core.clients.PubSubTopic;
import org.jetbrains.annotations.NotNull;

import java.io.IOException;
import java.nio.charset.StandardCharsets;
import java.time.Instant;
import java.util.Collection;
import java.util.stream.Collectors;

/**
 * Concrete class that delivers notifications over Pub/Sub.
 */
public class PubSubNotificationService extends NotificationService {
  private final @NotNull PubSubClient adapter;
  private final @NotNull Options options;

  public PubSubNotificationService(
<<<<<<< HEAD
      PubSubClient adapter,
      Options options) {
=======
    @NotNull PubSubClient adapter,
    @NotNull Options options
  ) {
>>>>>>> 9575353c
    Preconditions.checkNotNull(adapter, "adapter");
    Preconditions.checkNotNull(options, "options");
    Preconditions.checkNotNull(options.topic, "options");

    this.adapter = adapter;
    this.options = options;
  }

  // -------------------------------------------------------------------------
  // NotificationService implementation.
  // -------------------------------------------------------------------------

  @Override
  public boolean canSendNotifications() {
    return true;
  }

  @Override
  public void sendNotification(@NotNull Notification notification) throws NotificationException {
    var attributes = new GenericJson();
    for (var property : notification.properties.entrySet()) {
      Object propertyValue;
      if (property.getValue() instanceof Instant) {
        //
        // Serialize ISO-8601 representation instead of individual
        // object fields.
        //
        propertyValue = ((Instant) property.getValue()).toString();
      } else if (property.getValue() instanceof Collection<?>) {
        propertyValue = ((Collection<?>) property.getValue()).stream()
            .map(i -> i.toString())
            .collect(Collectors.toList());
      } else {
        propertyValue = property.getValue().toString();
      }

      attributes.set(property.getKey().toLowerCase(), propertyValue);
    }

    var payload = new GenericJson()
        .set("type", notification.getType())
        .set("attributes", attributes);

    var payloadAsJson = new Gson().toJson(payload);

    try {
      var message = new PubsubMessage()
          .encodeData(payloadAsJson.getBytes(StandardCharsets.UTF_8));

      this.adapter.publish(options.topic, message);
    } catch (AccessException | IOException e) {
      throw new NotificationException("Publishing event to Pub/Sub failed", e);
    }
  }

  // -------------------------------------------------------------------------
  // Inner classes.
  // -------------------------------------------------------------------------

  /**
   * @param topicResourceName PubSub topic in format
   *                          projects/{project}/topics/{topic}
   */
  public record Options(PubSubTopic topic) {
  }
}<|MERGE_RESOLUTION|>--- conflicted
+++ resolved
@@ -23,14 +23,8 @@
   private final @NotNull Options options;
 
   public PubSubNotificationService(
-<<<<<<< HEAD
-      PubSubClient adapter,
-      Options options) {
-=======
-    @NotNull PubSubClient adapter,
-    @NotNull Options options
-  ) {
->>>>>>> 9575353c
+      @NotNull PubSubClient adapter,
+      @NotNull Options options) {
     Preconditions.checkNotNull(adapter, "adapter");
     Preconditions.checkNotNull(options, "options");
     Preconditions.checkNotNull(options.topic, "options");
