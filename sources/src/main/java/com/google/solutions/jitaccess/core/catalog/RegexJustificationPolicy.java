//
// Copyright 2023 Google LLC
//
// Licensed to the Apache Software Foundation (ASF) under one
// or more contributor license agreements.  See the NOTICE file
// distributed with this work for additional information
// regarding copyright ownership.  The ASF licenses this file
// to you under the Apache License, Version 2.0 (the
// "License"); you may not use this file except in compliance
// with the License.  You may obtain a copy of the License at
//
//   http://www.apache.org/licenses/LICENSE-2.0
//
// Unless required by applicable law or agreed to in writing,
// software distributed under the License is distributed on an
// "AS IS" BASIS, WITHOUT WARRANTIES OR CONDITIONS OF ANY
// KIND, either express or implied.  See the License for the
// specific language governing permissions and limitations
// under the License.
//

package com.google.solutions.jitaccess.core.catalog;

import com.google.common.base.Preconditions;
import com.google.common.base.Strings;
import com.google.solutions.jitaccess.core.auth.UserEmail;
import jakarta.inject.Singleton;
import org.jetbrains.annotations.NotNull;
import org.jetbrains.annotations.Nullable;

import java.util.regex.Pattern;

/**
 * Policy that checks justifications against a Regex pattern.
 */
@Singleton
public class RegexJustificationPolicy implements JustificationPolicy {
  private final @NotNull Options options;

  public RegexJustificationPolicy(@NotNull Options options) {
    Preconditions.checkNotNull(options, "options");
    this.options = options;
  }

  @Override
  public void checkJustification(
<<<<<<< HEAD
      @NotNull UserEmail user,
      @Null String justification) throws InvalidJustificationException {
    if (Strings.isNullOrEmpty(justification) ||
        !this.options.justificationPattern.matcher(justification).matches()) {
=======
    @NotNull UserEmail user,
    @Nullable String justification
  ) throws InvalidJustificationException {
    if (
      Strings.isNullOrEmpty(justification) ||
      !this.options.justificationPattern.matcher(justification).matches()) {
>>>>>>> 55d8c6b4
      throw new InvalidJustificationException(
          String.format("Justification does not meet criteria: %s", this.options.justificationHint));
    }
  }

  @Override
  public String hint() {
    return this.options.justificationHint();
  }

  public record Options(
      String justificationHint,
      Pattern justificationPattern) {
  }
}<|MERGE_RESOLUTION|>--- conflicted
+++ resolved
@@ -44,19 +44,10 @@
 
   @Override
   public void checkJustification(
-<<<<<<< HEAD
       @NotNull UserEmail user,
-      @Null String justification) throws InvalidJustificationException {
+      @Nullable String justification) throws InvalidJustificationException {
     if (Strings.isNullOrEmpty(justification) ||
         !this.options.justificationPattern.matcher(justification).matches()) {
-=======
-    @NotNull UserEmail user,
-    @Nullable String justification
-  ) throws InvalidJustificationException {
-    if (
-      Strings.isNullOrEmpty(justification) ||
-      !this.options.justificationPattern.matcher(justification).matches()) {
->>>>>>> 55d8c6b4
       throw new InvalidJustificationException(
           String.format("Justification does not meet criteria: %s", this.options.justificationHint));
     }
