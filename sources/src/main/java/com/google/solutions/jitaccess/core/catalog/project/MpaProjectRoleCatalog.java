//
// Copyright 2023 Google LLC
//
// Licensed to the Apache Software Foundation (ASF) under one
// or more contributor license agreements.  See the NOTICE file
// distributed with this work for additional information
// regarding copyright ownership.  The ASF licenses this file
// to you under the Apache License, Version 2.0 (the
// "License"); you may not use this file except in compliance
// with the License.  You may obtain a copy of the License at
//
//   http://www.apache.org/licenses/LICENSE-2.0
//
// Unless required by applicable law or agreed to in writing,
// software distributed under the License is distributed on an
// "AS IS" BASIS, WITHOUT WARRANTIES OR CONDITIONS OF ANY
// KIND, either express or implied.  See the License for the
// specific language governing permissions and limitations
// under the License.
//

package com.google.solutions.jitaccess.core.catalog.project;

import com.google.common.base.Preconditions;
import com.google.common.base.Strings;
import com.google.solutions.jitaccess.core.AccessDeniedException;
import com.google.solutions.jitaccess.core.AccessException;
import com.google.solutions.jitaccess.core.ProjectId;
import com.google.solutions.jitaccess.core.UserEmail;
import com.google.solutions.jitaccess.core.catalog.*;
import com.google.solutions.jitaccess.core.clients.ResourceManagerClient;
import jakarta.inject.Singleton;
import org.jetbrains.annotations.NotNull;

import java.io.IOException;
import java.time.Duration;
import java.util.*;
import java.util.stream.Collectors;

/**
 * Catalog that implements self approval and MPA based
 * activation for project role-based privileges.
 */
@Singleton
public class MpaProjectRoleCatalog extends ProjectRoleCatalog {
  private final @NotNull ProjectRoleRepository repository;
  private final @NotNull ResourceManagerClient resourceManagerClient;
  private final @NotNull Options options;

  public MpaProjectRoleCatalog(
<<<<<<< HEAD
      ProjectRoleRepository repository,
      ResourceManagerClient resourceManagerClient,
      Options options) {
=======
    @NotNull ProjectRoleRepository repository,
    @NotNull ResourceManagerClient resourceManagerClient,
    @NotNull Options options
  ) {
>>>>>>> 9575353c
    Preconditions.checkNotNull(repository, "repository");
    Preconditions.checkNotNull(resourceManagerClient, "resourceManagerClient");
    Preconditions.checkNotNull(options, "options");

    this.repository = repository;
    this.resourceManagerClient = resourceManagerClient;
    this.options = options;
  }

  void validateRequest(@NotNull ActivationRequest<ProjectRoleBinding> request) {
    Preconditions.checkNotNull(request, "request");
    Preconditions.checkArgument(
        request.duration().toSeconds() >= this.options.minActivationDuration().toSeconds(),
        String.format(
            "The activation duration must be no shorter than %d minutes",
            this.options.minActivationDuration().toMinutes()));
    Preconditions.checkArgument(
        request.duration().toSeconds() <= this.options.maxActivationDuration().toSeconds(),
        String.format(
            "The activation duration must be no longer than %d minutes",
            this.options.maxActivationDuration().toMinutes()));

    if (request.activationType() instanceof PeerApproval
        || request.activationType() instanceof ExternalApproval) {
      Preconditions.checkArgument(
          request.reviewers() != null &&
              request.reviewers()
                  .size() >= this.options.minNumberOfReviewersPerActivationRequest,
          String.format(
              "At least %d reviewers must be specified",
              this.options.minNumberOfReviewersPerActivationRequest));
      Preconditions.checkArgument(
          request.reviewers().size() <= this.options.maxNumberOfReviewersPerActivationRequest,
          String.format(
              "The number of reviewers must not exceed %s",
              this.options.maxNumberOfReviewersPerActivationRequest));
    }
  }

<<<<<<< HEAD
  void verifyUserCanActivateRequesterPrivileges(
      UserId user,
      ProjectId projectId,
      ActivationType activationType,
      Collection<ProjectRoleBinding> privileges) throws AccessException, IOException {
=======
  void verifyUserCanActivateEntitlements(
    UserEmail user,
    ProjectId projectId,
    @NotNull ActivationType activationType,
    @NotNull Collection<ProjectRoleBinding> entitlements
  ) throws AccessException, IOException {
>>>>>>> 9575353c
    //
    // Verify that the user has eligible role bindings
    // for all privileges.
    //
    // NB. It doesn't matter whether the user has already
    // activated the role.
    //
<<<<<<< HEAD

    var userPrivileges = this.repository
        .findRequesterPrivileges(
=======
    var userEntitlements = this.repository
      .findEntitlements(
        user,
        projectId,
        EnumSet.of(activationType),
        EnumSet.of(Entitlement.Status.AVAILABLE))
      .available()
      .stream()
      .collect(Collectors.toMap(ent -> ent.id(), ent -> ent));

    assert userEntitlements.values().stream().allMatch(e -> e.activationType() == activationType);
    assert userEntitlements.values().stream().allMatch(e -> e.status() == Entitlement.Status.AVAILABLE);

    for (var requestedEntitlement : entitlements) {
      var grantedEntitlement = userEntitlements.get(requestedEntitlement);
      if (grantedEntitlement == null) {
        throw new AccessDeniedException(
          String.format(
            "The user %s is not allowed to activate %s using %s",
>>>>>>> 9575353c
            user,
            projectId,
            Set.of(activationType),
            EnumSet.of(RequesterPrivilege.Status.INACTIVE))
        .availableRequesterPrivileges()
        .stream()
        .collect(Collectors.toMap(privilege -> privilege.id(), privilege -> privilege));

    assert userPrivileges.values().stream().allMatch(e -> e.status() == RequesterPrivilege.Status.INACTIVE);

    for (var requestedPrivilege : privileges) {
      var grantedPrivilege = userPrivileges.get(requestedPrivilege);
      if (grantedPrivilege == null) {
        throw new AccessDeniedException(
            String.format(
                "The user %s is not allowed to activate %s using %s",
                user,
                requestedPrivilege.id(),
                activationType.name()));
      }
      var grantedPrivilegeType = grantedPrivilege.activationType();
      if (!grantedPrivilegeType.isParentTypeOf(activationType)) {
        throw new AccessDeniedException(
            String.format(
                "The user %s is not allowed to activate %s using %s",
                user,
                requestedPrivilege.id(),
                activationType.name()));
      }
    }
  }

  void verifyUserCanReviewRequest(
      UserId user,
      ProjectId projectId,
      ActivationType activationType,
      ProjectRoleBinding privilege) throws AccessException, IOException {

    var reviewers = this.repository
        .findReviewerPrivelegeHolders(
            privilege,
            activationType);

    if (!reviewers.contains(user)) {
      throw new AccessDeniedException(String.format(
          "The user %s is not allowed to review %s activation request of type %s",
          user,
          privilege.id(),
          activationType));
    }
  }

  public Options options() {
    return this.options;
  }

  // ---------------------------------------------------------------------------
  // Overrides.
  // ---------------------------------------------------------------------------

  @Override
  public SortedSet<ProjectId> listProjects(
<<<<<<< HEAD
      UserId user) throws AccessException, IOException {
=======
    UserEmail user
  ) throws AccessException, IOException {
>>>>>>> 9575353c
    if (Strings.isNullOrEmpty(this.options.availableProjectsQuery)) {
      //
      // Find projects for which the user has any role bindings (eligible
      // or regular bindings). This method is slow, but accurate.
      //
      return this.repository.findProjectsWithRequesterPrivileges(user);
    } else {
      //
      // List all projects that the application's service account
      // can enumerate. This method is fast, but almost certainly
      // returns some projects that the user doesn't have any
      // privileges for. Depending on the nature of the projects,
      // this might be acceptable or considered information disclosure.
      //
      return this.resourceManagerClient.searchProjectIds(
          this.options.availableProjectsQuery);
    }
  }

  @Override
<<<<<<< HEAD
  public RequesterPrivilegeSet<ProjectRoleBinding> listRequesterPrivileges(
      UserId user,
      ProjectId projectId) throws AccessException, IOException {
    return this.repository.findRequesterPrivileges(
        user,
        projectId,
        Set.of(new SelfApproval(), new PeerApproval(""),
            new ExternalApproval("")),
        EnumSet.of(RequesterPrivilege.Status.INACTIVE, RequesterPrivilege.Status.ACTIVE));
  }

  @Override
  public SortedSet<UserId> listReviewers(
      UserId requestingUser,
      RequesterPrivilege<ProjectRoleBinding> privilege) throws AccessException, IOException {
=======
  public EntitlementSet<ProjectRoleBinding> listEntitlements(
    UserEmail user,
    ProjectId projectId
  ) throws AccessException, IOException {
    return this.repository.findEntitlements(
      user,
      projectId,
      EnumSet.of(ActivationType.JIT, ActivationType.MPA),
      EnumSet.of(Entitlement.Status.AVAILABLE, Entitlement.Status.ACTIVE));
  }

  @Override
  public @NotNull SortedSet<UserEmail> listReviewers(
    UserEmail requestingUser,
    @NotNull ProjectRoleBinding entitlement
  ) throws AccessException, IOException {
>>>>>>> 9575353c

    //
    // Check that the requesting user is allowed to request approval,
    // and isn't just trying to do enumeration.
    //

    verifyUserCanActivateRequesterPrivileges(
        requestingUser,
        privilege.id().projectId(),
        privilege.activationType(),
        List.of(privilege.id()));

    return this.repository
        .findReviewerPrivelegeHolders(privilege.id(), privilege.activationType())
        .stream()
        .filter(u -> !u.equals(requestingUser)) // Exclude requesting user
        .collect(Collectors.toCollection(TreeSet::new));
  }

  @Override
  public void verifyUserCanRequest(
<<<<<<< HEAD
      ActivationRequest<ProjectRoleBinding> request) throws AccessException, IOException {
=======
    @NotNull ActivationRequest<ProjectRoleBinding> request
  ) throws AccessException, IOException {
>>>>>>> 9575353c

    validateRequest(request);

    //
    // Check if the requesting user is allowed to activate this
    // privilege.
    //
    verifyUserCanActivateRequesterPrivileges(
        request.requestingUser(),
        ProjectActivationRequest.projectId(request),
        request.activationType(),
        Set.of(request.requesterPrivilege()));
  }

  @Override
  public void verifyUserCanApprove(
<<<<<<< HEAD
      UserId approvingUser,
      ActivationRequest<ProjectRoleBinding> request) throws AccessException, IOException {
=======
    UserEmail approvingUser,
    @NotNull MpaActivationRequest<ProjectRoleBinding> request
  ) throws AccessException, IOException {
>>>>>>> 9575353c

    validateRequest(request);

    //
    // Check if the approving user (!) is allowed to activate this
    // privilege.
    //
    // NB. The base class already checked that the requesting user
    // is allowed.
    //
    switch (request.activationType().name()) {
      case "NONE":
        throw new IllegalArgumentException("Activation request of type none cannot be approved.");
      case "SELF_APPROVAL":
        if (request.requestingUser() != approvingUser) {
          throw new AccessDeniedException(
              String.format(
                  "%s is not allowed to approve self-approval activation request created by %s.",
                  approvingUser,
                  request.requestingUser()));
        }
        break;
      default:
        verifyUserCanReviewRequest(
            approvingUser,
            ProjectActivationRequest.projectId(request),
            request.activationType(),
            request.requesterPrivilege());
        ;
    }

  }

  // -------------------------------------------------------------------------
  // Inner classes.
  // -------------------------------------------------------------------------

  /**
   * If a query is provided, the class performs a Resource Manager project
   * search instead of Policy Analyzer query to list projects. This is faster,
   * but results in non-personalized results.
   *
   * @param availableProjectsQuery optional, search query, for example:
   *                               - parent:folders/{folder_id}
   * @param maxActivationDuration  maximum duration for an activation
   */
  public record Options(
      String availableProjectsQuery,
      Duration maxActivationDuration,
      int minNumberOfReviewersPerActivationRequest,
      int maxNumberOfReviewersPerActivationRequest) {

    static final int MIN_ACTIVATION_TIMEOUT_MINUTES = 5;

    public Options {
      Preconditions.checkNotNull(maxActivationDuration, "maxActivationDuration");

      Preconditions.checkArgument(!maxActivationDuration.isNegative());
      Preconditions.checkArgument(
          maxActivationDuration.toMinutes() >= MIN_ACTIVATION_TIMEOUT_MINUTES,
          "Activation timeout must be at least 5 minutes");
      Preconditions.checkArgument(
          minNumberOfReviewersPerActivationRequest > 0,
          "The minimum number of reviewers cannot be 0");
      Preconditions.checkArgument(
          minNumberOfReviewersPerActivationRequest <= maxNumberOfReviewersPerActivationRequest,
          "The minimum number of reviewers must not exceed the maximum");
    }

    public Duration minActivationDuration() {
      return Duration.ofMinutes(MIN_ACTIVATION_TIMEOUT_MINUTES);
    }
  }
}<|MERGE_RESOLUTION|>--- conflicted
+++ resolved
@@ -48,16 +48,9 @@
   private final @NotNull Options options;
 
   public MpaProjectRoleCatalog(
-<<<<<<< HEAD
-      ProjectRoleRepository repository,
-      ResourceManagerClient resourceManagerClient,
-      Options options) {
-=======
-    @NotNull ProjectRoleRepository repository,
-    @NotNull ResourceManagerClient resourceManagerClient,
-    @NotNull Options options
-  ) {
->>>>>>> 9575353c
+      @NotNull ProjectRoleRepository repository,
+      @NotNull ResourceManagerClient resourceManagerClient,
+      @NotNull Options options) {
     Preconditions.checkNotNull(repository, "repository");
     Preconditions.checkNotNull(resourceManagerClient, "resourceManagerClient");
     Preconditions.checkNotNull(options, "options");
@@ -97,57 +90,25 @@
     }
   }
 
-<<<<<<< HEAD
   void verifyUserCanActivateRequesterPrivileges(
-      UserId user,
+      UserEmail user,
       ProjectId projectId,
-      ActivationType activationType,
-      Collection<ProjectRoleBinding> privileges) throws AccessException, IOException {
-=======
-  void verifyUserCanActivateEntitlements(
-    UserEmail user,
-    ProjectId projectId,
-    @NotNull ActivationType activationType,
-    @NotNull Collection<ProjectRoleBinding> entitlements
-  ) throws AccessException, IOException {
->>>>>>> 9575353c
-    //
+      @NotNull ActivationType activationType,
+      @NotNull Collection<ProjectRoleBinding> privileges) throws AccessException, IOException {
     // Verify that the user has eligible role bindings
     // for all privileges.
     //
     // NB. It doesn't matter whether the user has already
     // activated the role.
     //
-<<<<<<< HEAD
 
     var userPrivileges = this.repository
         .findRequesterPrivileges(
-=======
-    var userEntitlements = this.repository
-      .findEntitlements(
-        user,
-        projectId,
-        EnumSet.of(activationType),
-        EnumSet.of(Entitlement.Status.AVAILABLE))
-      .available()
-      .stream()
-      .collect(Collectors.toMap(ent -> ent.id(), ent -> ent));
-
-    assert userEntitlements.values().stream().allMatch(e -> e.activationType() == activationType);
-    assert userEntitlements.values().stream().allMatch(e -> e.status() == Entitlement.Status.AVAILABLE);
-
-    for (var requestedEntitlement : entitlements) {
-      var grantedEntitlement = userEntitlements.get(requestedEntitlement);
-      if (grantedEntitlement == null) {
-        throw new AccessDeniedException(
-          String.format(
-            "The user %s is not allowed to activate %s using %s",
->>>>>>> 9575353c
             user,
             projectId,
             Set.of(activationType),
             EnumSet.of(RequesterPrivilege.Status.INACTIVE))
-        .availableRequesterPrivileges()
+        .available()
         .stream()
         .collect(Collectors.toMap(privilege -> privilege.id(), privilege -> privilege));
 
@@ -176,7 +137,7 @@
   }
 
   void verifyUserCanReviewRequest(
-      UserId user,
+      UserEmail user,
       ProjectId projectId,
       ActivationType activationType,
       ProjectRoleBinding privilege) throws AccessException, IOException {
@@ -205,12 +166,7 @@
 
   @Override
   public SortedSet<ProjectId> listProjects(
-<<<<<<< HEAD
-      UserId user) throws AccessException, IOException {
-=======
-    UserEmail user
-  ) throws AccessException, IOException {
->>>>>>> 9575353c
+      UserEmail user) throws AccessException, IOException {
     if (Strings.isNullOrEmpty(this.options.availableProjectsQuery)) {
       //
       // Find projects for which the user has any role bindings (eligible
@@ -231,9 +187,8 @@
   }
 
   @Override
-<<<<<<< HEAD
   public RequesterPrivilegeSet<ProjectRoleBinding> listRequesterPrivileges(
-      UserId user,
+      UserEmail user,
       ProjectId projectId) throws AccessException, IOException {
     return this.repository.findRequesterPrivileges(
         user,
@@ -244,27 +199,9 @@
   }
 
   @Override
-  public SortedSet<UserId> listReviewers(
-      UserId requestingUser,
-      RequesterPrivilege<ProjectRoleBinding> privilege) throws AccessException, IOException {
-=======
-  public EntitlementSet<ProjectRoleBinding> listEntitlements(
-    UserEmail user,
-    ProjectId projectId
-  ) throws AccessException, IOException {
-    return this.repository.findEntitlements(
-      user,
-      projectId,
-      EnumSet.of(ActivationType.JIT, ActivationType.MPA),
-      EnumSet.of(Entitlement.Status.AVAILABLE, Entitlement.Status.ACTIVE));
-  }
-
-  @Override
   public @NotNull SortedSet<UserEmail> listReviewers(
-    UserEmail requestingUser,
-    @NotNull ProjectRoleBinding entitlement
-  ) throws AccessException, IOException {
->>>>>>> 9575353c
+      UserEmail requestingUser,
+      @NotNull RequesterPrivilege<ProjectRoleBinding> privilege) throws AccessException, IOException {
 
     //
     // Check that the requesting user is allowed to request approval,
@@ -286,12 +223,7 @@
 
   @Override
   public void verifyUserCanRequest(
-<<<<<<< HEAD
-      ActivationRequest<ProjectRoleBinding> request) throws AccessException, IOException {
-=======
-    @NotNull ActivationRequest<ProjectRoleBinding> request
-  ) throws AccessException, IOException {
->>>>>>> 9575353c
+      @NotNull ActivationRequest<ProjectRoleBinding> request) throws AccessException, IOException {
 
     validateRequest(request);
 
@@ -308,14 +240,8 @@
 
   @Override
   public void verifyUserCanApprove(
-<<<<<<< HEAD
-      UserId approvingUser,
-      ActivationRequest<ProjectRoleBinding> request) throws AccessException, IOException {
-=======
-    UserEmail approvingUser,
-    @NotNull MpaActivationRequest<ProjectRoleBinding> request
-  ) throws AccessException, IOException {
->>>>>>> 9575353c
+      UserEmail approvingUser,
+      @NotNull ActivationRequest<ProjectRoleBinding> request) throws AccessException, IOException {
 
     validateRequest(request);
 
