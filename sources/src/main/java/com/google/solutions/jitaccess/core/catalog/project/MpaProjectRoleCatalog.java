//
// Copyright 2023 Google LLC
//
// Licensed to the Apache Software Foundation (ASF) under one
// or more contributor license agreements.  See the NOTICE file
// distributed with this work for additional information
// regarding copyright ownership.  The ASF licenses this file
// to you under the Apache License, Version 2.0 (the
// "License"); you may not use this file except in compliance
// with the License.  You may obtain a copy of the License at
//
//   http://www.apache.org/licenses/LICENSE-2.0
//
// Unless required by applicable law or agreed to in writing,
// software distributed under the License is distributed on an
// "AS IS" BASIS, WITHOUT WARRANTIES OR CONDITIONS OF ANY
// KIND, either express or implied.  See the License for the
// specific language governing permissions and limitations
// under the License.
//

package com.google.solutions.jitaccess.core.catalog.project;

import com.google.common.base.Preconditions;
import com.google.common.base.Strings;
import com.google.solutions.jitaccess.core.AccessDeniedException;
import com.google.solutions.jitaccess.core.AccessException;
import com.google.solutions.jitaccess.core.catalog.ProjectId;
import com.google.solutions.jitaccess.core.auth.UserEmail;
import com.google.solutions.jitaccess.core.catalog.*;
import com.google.solutions.jitaccess.core.clients.ResourceManagerClient;
import jakarta.inject.Singleton;
import org.jetbrains.annotations.NotNull;

import java.io.IOException;
import java.time.Duration;
import java.util.*;
import java.util.stream.Collectors;

/**
 * Catalog that implements self approval and MPA based
 * activation for project role-based privileges.
 */
@Singleton
public class MpaProjectRoleCatalog implements EntitlementCatalog<ProjectRoleBinding, ProjectId> {
  private final @NotNull ProjectRoleRepository repository;
  private final @NotNull ResourceManagerClient resourceManagerClient;
  private final @NotNull Options options;

  public MpaProjectRoleCatalog(
      @NotNull ProjectRoleRepository repository,
      @NotNull ResourceManagerClient resourceManagerClient,
      @NotNull Options options) {
    Preconditions.checkNotNull(repository, "repository");
    Preconditions.checkNotNull(resourceManagerClient, "resourceManagerClient");
    Preconditions.checkNotNull(options, "options");

    this.repository = repository;
    this.resourceManagerClient = resourceManagerClient;
    this.options = options;
  }

  void validateRequest(@NotNull ActivationRequest<ProjectRoleBinding> request) {
    Preconditions.checkNotNull(request, "request");
    Preconditions.checkArgument(
        request.duration().toSeconds() >= this.options.minActivationDuration().toSeconds(),
        String.format(
            "The activation duration must be no shorter than %d minutes",
            this.options.minActivationDuration().toMinutes()));
    Preconditions.checkArgument(
        request.duration().toSeconds() <= this.options.maxActivationDuration().toSeconds(),
        String.format(
            "The activation duration must be no longer than %d minutes",
            this.options.maxActivationDuration().toMinutes()));

    if (request.activationType() instanceof PeerApproval
        || request.activationType() instanceof ExternalApproval) {
      Preconditions.checkArgument(
          request.reviewers() != null &&
              request.reviewers()
                  .size() >= this.options.minNumberOfReviewersPerActivationRequest,
          String.format(
              "At least %d reviewers must be specified",
              this.options.minNumberOfReviewersPerActivationRequest));
      Preconditions.checkArgument(
          request.reviewers().size() <= this.options.maxNumberOfReviewersPerActivationRequest,
          String.format(
              "The number of reviewers must not exceed %s",
              this.options.maxNumberOfReviewersPerActivationRequest));
    }
  }

<<<<<<< HEAD
  void verifyUserCanActivateRequesterPrivileges(
      UserEmail user,
      ProjectId projectId,
      @NotNull ActivationType activationType,
      @NotNull Collection<ProjectRoleBinding> privileges) throws AccessException, IOException {
=======
  void verifyUserCanActivateEntitlements(
    @NotNull UserEmail user,
    @NotNull ProjectId projectId,
    @NotNull ActivationType activationType,
    @NotNull Collection<ProjectRoleBinding> entitlements
  ) throws AccessException, IOException {
    //
>>>>>>> 55d8c6b4
    // Verify that the user has eligible role bindings
    // for all privileges.
    //
    // NB. It doesn't matter whether the user has already
    // activated the role.
    //

    var userPrivileges = this.repository
        .findRequesterPrivileges(
            user,
            projectId,
            Set.of(activationType),
            EnumSet.of(RequesterPrivilege.Status.INACTIVE))
        .available()
        .stream()
        .collect(Collectors.toMap(privilege -> privilege.id(), privilege -> privilege));

    assert userPrivileges.values().stream().allMatch(e -> e.status() == RequesterPrivilege.Status.INACTIVE);

    for (var requestedPrivilege : privileges) {
      var grantedPrivilege = userPrivileges.get(requestedPrivilege);
      if (grantedPrivilege == null) {
        throw new AccessDeniedException(
            String.format(
                "The user %s is not allowed to activate %s using %s",
                user,
                requestedPrivilege.id(),
                activationType.name()));
      }
      var grantedPrivilegeType = grantedPrivilege.activationType();
      if (!grantedPrivilegeType.isParentTypeOf(activationType)) {
        throw new AccessDeniedException(
            String.format(
                "The user %s is not allowed to activate %s using %s",
                user,
                requestedPrivilege.id(),
                activationType.name()));
      }
    }
  }

  void verifyUserCanReviewRequest(
      UserEmail user,
      ProjectId projectId,
      ActivationType activationType,
      ProjectRoleBinding privilege) throws AccessException, IOException {

    var reviewers = this.repository
        .findReviewerPrivelegeHolders(
            privilege,
            activationType);

    if (!reviewers.contains(user)) {
      throw new AccessDeniedException(String.format(
          "The user %s is not allowed to review %s activation request of type %s",
          user,
          privilege.id(),
          activationType));
    }
  }

  public Options options() {
    return this.options;
  }

  // ---------------------------------------------------------------------------
  // Overrides.
  // ---------------------------------------------------------------------------

  @Override
<<<<<<< HEAD
  public SortedSet<ProjectId> listProjects(
      UserEmail user) throws AccessException, IOException {
=======
  public SortedSet<ProjectId> listScopes(
    UserEmail user
  ) throws AccessException, IOException {
>>>>>>> 55d8c6b4
    if (Strings.isNullOrEmpty(this.options.availableProjectsQuery)) {
      //
      // Find projects for which the user has any role bindings (eligible
      // or regular bindings). This method is slow, but accurate.
      //
      return this.repository.findProjectsWithRequesterPrivileges(user);
    } else {
      //
      // List all projects that the application's service account
      // can enumerate. This method is fast, but almost certainly
      // returns some projects that the user doesn't have any
      // privileges for. Depending on the nature of the projects,
      // this might be acceptable or considered information disclosure.
      //
      return this.resourceManagerClient.searchProjectIds(
          this.options.availableProjectsQuery);
    }
  }

  @Override
  public RequesterPrivilegeSet<ProjectRoleBinding> listRequesterPrivileges(
      UserEmail user,
      ProjectId projectId) throws AccessException, IOException {
    return this.repository.findRequesterPrivileges(
        user,
        projectId,
        Set.of(new SelfApproval(), new PeerApproval(""),
            new ExternalApproval("")),
        EnumSet.of(RequesterPrivilege.Status.INACTIVE, RequesterPrivilege.Status.ACTIVE));
  }

  @Override
  public @NotNull SortedSet<UserEmail> listReviewers(
      UserEmail requestingUser,
      @NotNull RequesterPrivilege<ProjectRoleBinding> privilege) throws AccessException, IOException {

    //
    // Check that the requesting user is allowed to request approval,
    // and isn't just trying to do enumeration.
    //

    verifyUserCanActivateRequesterPrivileges(
        requestingUser,
        privilege.id().projectId(),
        privilege.activationType(),
        List.of(privilege.id()));

    return this.repository
        .findReviewerPrivelegeHolders(privilege.id(), privilege.activationType())
        .stream()
        .filter(u -> !u.equals(requestingUser)) // Exclude requesting user
        .collect(Collectors.toCollection(TreeSet::new));
  }

  @Override
  public void verifyUserCanRequest(
      @NotNull ActivationRequest<ProjectRoleBinding> request) throws AccessException, IOException {

    validateRequest(request);

    //
    // Check if the requesting user is allowed to activate this
    // privilege.
    //
    verifyUserCanActivateRequesterPrivileges(
        request.requestingUser(),
        ProjectActivationRequest.projectId(request),
        request.activationType(),
        Set.of(request.requesterPrivilege()));
  }

  @Override
  public void verifyUserCanApprove(
      UserEmail approvingUser,
      @NotNull ActivationRequest<ProjectRoleBinding> request) throws AccessException, IOException {

    validateRequest(request);

    //
    // Check if the approving user (!) is allowed to activate this
    // privilege.
    //
    // NB. The base class already checked that the requesting user
    // is allowed.
    //
    switch (request.activationType().name()) {
      case "NONE":
        throw new IllegalArgumentException("Activation request of type none cannot be approved.");
      case "SELF_APPROVAL":
        if (request.requestingUser() != approvingUser) {
          throw new AccessDeniedException(
              String.format(
                  "%s is not allowed to approve self-approval activation request created by %s.",
                  approvingUser,
                  request.requestingUser()));
        }
        break;
      default:
        verifyUserCanReviewRequest(
            approvingUser,
            ProjectActivationRequest.projectId(request),
            request.activationType(),
            request.requesterPrivilege());
        ;
    }

  }

  // -------------------------------------------------------------------------
  // Inner classes.
  // -------------------------------------------------------------------------

  /**
   * If a query is provided, the class performs a Resource Manager project
   * search instead of Policy Analyzer query to list projects. This is faster,
   * but results in non-personalized results.
   *
   * @param availableProjectsQuery optional, search query, for example:
   *                               - parent:folders/{folder_id}
   * @param maxActivationDuration  maximum duration for an activation
   */
  public record Options(
      String availableProjectsQuery,
      Duration maxActivationDuration,
      int minNumberOfReviewersPerActivationRequest,
      int maxNumberOfReviewersPerActivationRequest) {

    static final int MIN_ACTIVATION_TIMEOUT_MINUTES = 5;

    public Options {
      Preconditions.checkNotNull(maxActivationDuration, "maxActivationDuration");

      Preconditions.checkArgument(!maxActivationDuration.isNegative());
      Preconditions.checkArgument(
          maxActivationDuration.toMinutes() >= MIN_ACTIVATION_TIMEOUT_MINUTES,
          "Activation timeout must be at least 5 minutes");
      Preconditions.checkArgument(
          minNumberOfReviewersPerActivationRequest > 0,
          "The minimum number of reviewers cannot be 0");
      Preconditions.checkArgument(
          minNumberOfReviewersPerActivationRequest <= maxNumberOfReviewersPerActivationRequest,
          "The minimum number of reviewers must not exceed the maximum");
    }

    public Duration minActivationDuration() {
      return Duration.ofMinutes(MIN_ACTIVATION_TIMEOUT_MINUTES);
    }
  }
}<|MERGE_RESOLUTION|>--- conflicted
+++ resolved
@@ -42,7 +42,7 @@
  * activation for project role-based privileges.
  */
 @Singleton
-public class MpaProjectRoleCatalog implements EntitlementCatalog<ProjectRoleBinding, ProjectId> {
+public class MpaProjectRoleCatalog implements RequesterPrivilegeCatalog<ProjectRoleBinding, ProjectId> {
   private final @NotNull ProjectRoleRepository repository;
   private final @NotNull ResourceManagerClient resourceManagerClient;
   private final @NotNull Options options;
@@ -90,21 +90,11 @@
     }
   }
 
-<<<<<<< HEAD
   void verifyUserCanActivateRequesterPrivileges(
-      UserEmail user,
-      ProjectId projectId,
+      @NotNull UserEmail user,
+      @NotNull ProjectId projectId,
       @NotNull ActivationType activationType,
       @NotNull Collection<ProjectRoleBinding> privileges) throws AccessException, IOException {
-=======
-  void verifyUserCanActivateEntitlements(
-    @NotNull UserEmail user,
-    @NotNull ProjectId projectId,
-    @NotNull ActivationType activationType,
-    @NotNull Collection<ProjectRoleBinding> entitlements
-  ) throws AccessException, IOException {
-    //
->>>>>>> 55d8c6b4
     // Verify that the user has eligible role bindings
     // for all privileges.
     //
@@ -175,14 +165,8 @@
   // ---------------------------------------------------------------------------
 
   @Override
-<<<<<<< HEAD
-  public SortedSet<ProjectId> listProjects(
+  public SortedSet<ProjectId> listScopes(
       UserEmail user) throws AccessException, IOException {
-=======
-  public SortedSet<ProjectId> listScopes(
-    UserEmail user
-  ) throws AccessException, IOException {
->>>>>>> 55d8c6b4
     if (Strings.isNullOrEmpty(this.options.availableProjectsQuery)) {
       //
       // Find projects for which the user has any role bindings (eligible
