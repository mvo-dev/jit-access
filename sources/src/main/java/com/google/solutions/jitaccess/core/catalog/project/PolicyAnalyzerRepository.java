//
// Copyright 2023 Google LLC
//
// Licensed to the Apache Software Foundation (ASF) under one
// or more contributor license agreements.  See the NOTICE file
// distributed with this work for additional information
// regarding copyright ownership.  The ASF licenses this file
// to you under the Apache License, Version 2.0 (the
// "License"); you may not use this file except in compliance
// with the License.  You may obtain a copy of the License at
//
//   http://www.apache.org/licenses/LICENSE-2.0
//
// Unless required by applicable law or agreed to in writing,
// software distributed under the License is distributed on an
// "AS IS" BASIS, WITHOUT WARRANTIES OR CONDITIONS OF ANY
// KIND, either express or implied.  See the License for the
// specific language governing permissions and limitations
// under the License.
//

package com.google.solutions.jitaccess.core.catalog.project;

import com.google.api.services.cloudasset.v1.model.Expr;
import com.google.api.services.cloudasset.v1.model.IamPolicyAnalysis;
import com.google.api.services.cloudasset.v1.model.IamPolicyAnalysisResult;
import com.google.common.base.Preconditions;
import com.google.solutions.jitaccess.cel.TemporaryIamCondition;
import com.google.solutions.jitaccess.core.AccessException;
import com.google.solutions.jitaccess.core.ProjectId;
import com.google.solutions.jitaccess.core.RoleBinding;
import com.google.solutions.jitaccess.core.UserId;
import com.google.solutions.jitaccess.core.catalog.ActivationType;
import com.google.solutions.jitaccess.core.catalog.RequesterPrivilege;
import com.google.solutions.jitaccess.core.catalog.RequesterPrivilegeSet;
import com.google.solutions.jitaccess.core.clients.PolicyAnalyzerClient;

import java.io.IOException;
import java.util.*;
import java.util.function.Function;
import java.util.function.Predicate;
import java.util.stream.Collectors;
import java.util.stream.Stream;

/**
 * Repository that uses the Policy Analyzer API to find privileges.
 *
 * Privileges as used by this class are role bindings that
 * are annotated with a special IAM condition (making the binding
 * "eligible").
 */
public class PolicyAnalyzerRepository implements ProjectRoleRepository {
  private final Options options;
  private final PolicyAnalyzerClient policyAnalyzerClient;

  public PolicyAnalyzerRepository(
      PolicyAnalyzerClient policyAnalyzerClient,
      Options options) {
    Preconditions.checkNotNull(policyAnalyzerClient, "assetInventoryClient");
    Preconditions.checkNotNull(options, "options");

    this.policyAnalyzerClient = policyAnalyzerClient;
    this.options = options;
  }

<<<<<<< HEAD
  static List<RoleBinding> findRoleBindings(
      IamPolicyAnalysis analysisResult,
      Predicate<Expr> conditionPredicate,
      Predicate<String> conditionEvaluationPredicate) {
=======
  private record ConditionalRoleBinding(RoleBinding binding, Expr condition) {}

  static List<ConditionalRoleBinding> findRoleBindings(
    IamPolicyAnalysis analysisResult,
    Predicate<Expr> conditionPredicate,
    Predicate<String> conditionEvaluationPredicate
  ) {
    Function<IamPolicyAnalysisResult, Expr> getIamCondition =
      res -> res.getIamBinding() != null ? res.getIamBinding().getCondition() : null;

>>>>>>> 59d9b179
    //
    // NB. We don't really care which resource a policy is attached to
    // (indicated by AttachedResourceFullName). Instead, we care about
    // which resources it applies to.
    //
    return Stream.ofNullable(analysisResult.getAnalysisResults())
<<<<<<< HEAD
        .flatMap(Collection::stream)

        // Narrow down to IAM bindings with a specific IAM condition.
        .filter(result -> conditionPredicate.test(result.getIamBinding() != null
            ? result.getIamBinding().getCondition()
            : null))
        .flatMap(result -> result
            .getAccessControlLists()
            .stream()

            // Narrow down to ACLs with a specific IAM condition evaluation result.
            .filter(acl -> conditionEvaluationPredicate.test(acl.getConditionEvaluation() != null
                ? acl.getConditionEvaluation().getEvaluationValue()
                : null))

            // Collect all (supported) resources covered by these bindings/ACLs.
            .flatMap(acl -> acl.getResources()
                .stream()
                .filter(res -> ProjectId.isProjectFullResourceName(res.getFullResourceName()))
                .map(res -> new RoleBinding(
                    res.getFullResourceName(),
                    result.getIamBinding().getRole()))))
        .collect(Collectors.toList());
=======
      .flatMap(Collection::stream)

      // Narrow down to IAM bindings with a specific IAM condition.
      .filter(result -> conditionPredicate.test(getIamCondition.apply(result)))
      .flatMap(result -> result
        .getAccessControlLists()
        .stream()

        // Narrow down to ACLs with a specific IAM condition evaluation result.
        .filter(acl -> conditionEvaluationPredicate.test(acl.getConditionEvaluation() != null
          ? acl.getConditionEvaluation().getEvaluationValue()
          : null))

        // Collect all (supported) resources covered by these bindings/ACLs.
        .flatMap(acl -> acl.getResources()
          .stream()
          .filter(res -> ProjectId.isProjectFullResourceName(res.getFullResourceName()))
          .map(res -> new ConditionalRoleBinding(
            new RoleBinding(
              res.getFullResourceName(),
              result.getIamBinding().getRole()),
            getIamCondition.apply(result)))))
      .collect(Collectors.toList());
>>>>>>> 59d9b179
  }

  // ---------------------------------------------------------------------------
  // ProjectRoleRepository.
  // ---------------------------------------------------------------------------

  @Override
  public SortedSet<ProjectId> findProjectsWithRequesterPrivileges(
      UserId user) throws AccessException, IOException {

    Preconditions.checkNotNull(user, "user");

    //
    // NB. To reliably find projects, we have to let the Asset API consider
    // inherited role bindings by using the "expand resources" flag. This
    // flag causes the API to return *all* resources for which an IAM binding
    // applies.
    //
    // The risk here is that the list of resources grows so large that we're hitting
    // the limits of the API, in which case it starts truncating results. To
    // mitigate this risk, filter on a permission that:
    //
    // - only applies to projects, and has no meaning on descendant resources
    // - represents the lowest level of access to a project.
    //
    var analysisResult = this.policyAnalyzerClient.findAccessibleResourcesByUser(
        this.options.scope,
        user,
        Optional.of("resourcemanager.projects.get"),
        Optional.empty(),
        true);

    //
    // Consider permanent and eligible bindings.
    //
    var roleBindings = findRoleBindings(
        analysisResult,
        condition -> condition == null ||
            PrivilegeFactory
                .createRequesterPrivilege(
                    new ProjectRoleBinding(new RoleBinding(new ProjectId("project"), "role")),
                    condition)
                .isPresent(),
        evalResult -> evalResult == null ||
            "TRUE".equalsIgnoreCase(evalResult) ||
            "CONDITIONAL".equalsIgnoreCase(evalResult));

    return roleBindings
<<<<<<< HEAD
        .stream()
        .map(b -> ProjectId.fromFullResourceName(b.fullResourceName()))
        .collect(Collectors.toCollection(TreeSet::new));
=======
      .stream()
      .map(b -> ProjectId.fromFullResourceName(b.binding.fullResourceName()))
      .collect(Collectors.toCollection(TreeSet::new));
>>>>>>> 59d9b179
  }

  @Override
  public RequesterPrivilegeSet<ProjectRoleBinding> findRequesterPrivileges(
      UserId user,
      ProjectId projectId,
      Set<ActivationType> typesToInclude,
      EnumSet<RequesterPrivilege.Status> statusesToInclude) throws AccessException, IOException {

    Preconditions.checkNotNull(user, "user");
    Preconditions.checkNotNull(projectId, "projectId");

    //
    // Use Asset API to search for resources that the user could
    // access if they satisfied the eligibility condition.
    //
    // NB. The existence of an eligibility condition alone isn't
    // sufficient - it needs to be on a binding that applies to the
    // user.
    //
    // NB. The Asset API considers group membership if the caller
    // (i.e., the app's service account) has the 'Groups Reader'
    // admin role.
    //

    var analysisResult = this.policyAnalyzerClient.findAccessibleResourcesByUser(
<<<<<<< HEAD
        this.options.scope,
        user,
        Optional.empty(),
        Optional.of(projectId.getFullResourceName()),
        false);

    var allAvailable = new TreeSet<RequesterPrivilege<ProjectRoleBinding>>();
    if (statusesToInclude.contains(RequesterPrivilege.Status.AVAILABLE)) {

      allAvailable.addAll(Stream.ofNullable(analysisResult.getAnalysisResults())
          .flatMap(Collection::stream)
          .map(result -> result.getIamBinding())
          .map(binding -> PrivilegeFactory.createRequesterPrivilege(
              new ProjectRoleBinding(new RoleBinding(projectId, binding.getRole())),
              binding.getCondition()))
          .filter(result -> result.isPresent())
          .map(result -> result.get())
          .filter(privilege -> typesToInclude.stream()
              .anyMatch(type -> type.isParentTypeOf(privilege.activationType())))
          .collect(Collectors.toSet()));
    }

    var allActive = new HashSet<ProjectRoleBinding>();
    if (statusesToInclude.contains(RequesterPrivilege.Status.ACTIVE)) {
=======
      this.options.scope,
      user,
      Optional.empty(),
      Optional.of(projectId.getFullResourceName()),
      false);

    var allAvailable = new TreeSet<Entitlement<ProjectRoleBinding>>();
    if (statusesToInclude.contains(Entitlement.Status.AVAILABLE)) {

      //
      // Find all JIT-eligible role bindings. The bindings are
      // conditional and have a special condition that serves
      // as marker.
      //
      Set<Entitlement<ProjectRoleBinding>> jitEligible;
      if (typesToInclude.contains(ActivationType.JIT)) {
        jitEligible = findRoleBindings(
          analysisResult,
          condition -> JitConstraints.isJitAccessConstraint(condition),
          evalResult -> "CONDITIONAL".equalsIgnoreCase(evalResult))
          .stream()
          .map(conditionalBinding -> new Entitlement<ProjectRoleBinding>(
            new ProjectRoleBinding(conditionalBinding.binding),
            conditionalBinding.binding.role(),
            ActivationType.JIT,
            Entitlement.Status.AVAILABLE))
          .collect(Collectors.toSet());
      }
      else {
        jitEligible = Set.of();
      }

      //
      // Find all MPA-eligible role bindings. The bindings are
      // conditional and have a special condition that serves
      // as marker.
      //
      Set<Entitlement<ProjectRoleBinding>> mpaEligible;
      if (typesToInclude.contains(ActivationType.MPA)) {
        mpaEligible = findRoleBindings(
          analysisResult,
          condition -> JitConstraints.isMultiPartyApprovalConstraint(condition),
          evalResult -> "CONDITIONAL".equalsIgnoreCase(evalResult))
          .stream()
          .map(conditionalBinding -> new Entitlement<ProjectRoleBinding>(
            new ProjectRoleBinding(conditionalBinding.binding),
            conditionalBinding.binding.role(),
            ActivationType.MPA,
            Entitlement.Status.AVAILABLE))
          .collect(Collectors.toSet());
      }
      else {
        mpaEligible = Set.of();
      }

      //
      // Determine effective set of eligible roles. If a role is both JIT- and
      // MPA-eligible, only retain the JIT-eligible one.
      //
      allAvailable.addAll(jitEligible);
      allAvailable.addAll(mpaEligible
        .stream()
        .filter(r -> !jitEligible.stream().anyMatch(a -> a.id().equals(r.id())))
        .collect(Collectors.toList()));
    }

    var allActive = new HashSet<EntitlementSet.ActivatedEntitlement<ProjectRoleBinding>>();
    if (statusesToInclude.contains(Entitlement.Status.ACTIVE)) {
>>>>>>> 59d9b179
      //
      // Find role bindings which have already been activated.
      // These bindings have a time condition that we created, and
      // the condition evaluates to TRUE (indicating it's still
      // valid).
      //

      var activeBindings = findRoleBindings(
          analysisResult,
          condition -> PrivilegeFactory.isActivated(condition),
          evalResult -> "TRUE".equalsIgnoreCase(evalResult));

      allActive.addAll(activeBindings
<<<<<<< HEAD
          .stream()
          .map(b -> new ProjectRoleBinding(b))
          .collect(Collectors.toSet()));
=======
        .stream()
        .map(conditionalBinding -> new EntitlementSet.ActivatedEntitlement<ProjectRoleBinding>(
          new ProjectRoleBinding(conditionalBinding.binding),
          new TemporaryIamCondition(conditionalBinding.condition.getExpression()).getValidity()))
        .collect(Collectors.toSet()));
    }

    var allExpired = new HashSet<EntitlementSet.ActivatedEntitlement<ProjectRoleBinding>>();
    if (statusesToInclude.contains(Entitlement.Status.EXPIRED)) {
      //
      // Do the same for conditions that evaluated to FALSE.
      //

      var activeBindings = findRoleBindings(
        analysisResult,
        condition -> JitConstraints.isActivated(condition),
        evalResult -> "FALSE".equalsIgnoreCase(evalResult));

      allExpired.addAll(activeBindings
        .stream()
        .map(conditionalBinding -> new EntitlementSet.ActivatedEntitlement<ProjectRoleBinding>(
          new ProjectRoleBinding(conditionalBinding.binding),
          new TemporaryIamCondition(conditionalBinding.condition.getExpression()).getValidity()))
        .collect(Collectors.toSet()));
>>>>>>> 59d9b179
    }

    var warnings = Stream.ofNullable(analysisResult.getNonCriticalErrors())
        .flatMap(Collection::stream)
        .map(e -> e.getCause())
        .collect(Collectors.toSet());

<<<<<<< HEAD
    return new RequesterPrivilegeSet<>(allAvailable, allActive, warnings);
=======
    return EntitlementSet.build(allAvailable, allActive, allExpired, warnings);
>>>>>>> 59d9b179
  }

  @Override
  public Set<UserId> findReviewerPrivelegeHolders(
      ProjectRoleBinding roleBinding,
      ActivationType activationType) throws AccessException, IOException {

    Preconditions.checkNotNull(roleBinding, "roleBinding");
    assert ProjectId.isProjectFullResourceName(roleBinding.roleBinding().fullResourceName());

    var analysisResult = this.policyAnalyzerClient.findPermissionedPrincipalsByResource(
        this.options.scope,
        roleBinding.roleBinding().fullResourceName(),
        roleBinding.roleBinding().role());

    return Stream.ofNullable(analysisResult.getAnalysisResults())
        .flatMap(Collection::stream)

        // Narrow down to IAM bindings with a privilege that allows reviewing the
        // activation type.
        .filter(result -> result.getIamBinding() != null &&
            PrivilegeFactory.createReviewerPrivilege(roleBinding, result.getIamBinding().getCondition())
                .isPresent())
        .filter(result -> result.getIamBinding() != null &&
            PrivilegeFactory.createReviewerPrivilege(roleBinding, result.getIamBinding().getCondition())
                .get().reviewableTypes().stream().anyMatch(type -> type.isParentTypeOf(activationType)))

        // Collect identities (users and group members)
        .filter(result -> result.getIdentityList() != null)
        .flatMap(result -> result.getIdentityList().getIdentities().stream()
            .filter(id -> id.getName().startsWith("user:"))
            .map(id -> new UserId(id.getName().substring("user:".length()))))

        .collect(Collectors.toCollection(TreeSet::new));
  }

  // -------------------------------------------------------------------------
  // Inner classes.
  // -------------------------------------------------------------------------

  /**
   * @param scope Scope to use for queries.
   */
  public record Options(
      String scope) {

    public Options {
      Preconditions.checkNotNull(scope, "scope");
    }
  }
}<|MERGE_RESOLUTION|>--- conflicted
+++ resolved
@@ -63,36 +63,27 @@
     this.options = options;
   }
 
-<<<<<<< HEAD
-  static List<RoleBinding> findRoleBindings(
+  private record ConditionalRoleBinding(RoleBinding binding, Expr condition) {
+  }
+
+  static List<ConditionalRoleBinding> findRoleBindings(
       IamPolicyAnalysis analysisResult,
       Predicate<Expr> conditionPredicate,
       Predicate<String> conditionEvaluationPredicate) {
-=======
-  private record ConditionalRoleBinding(RoleBinding binding, Expr condition) {}
-
-  static List<ConditionalRoleBinding> findRoleBindings(
-    IamPolicyAnalysis analysisResult,
-    Predicate<Expr> conditionPredicate,
-    Predicate<String> conditionEvaluationPredicate
-  ) {
-    Function<IamPolicyAnalysisResult, Expr> getIamCondition =
-      res -> res.getIamBinding() != null ? res.getIamBinding().getCondition() : null;
-
->>>>>>> 59d9b179
+    Function<IamPolicyAnalysisResult, Expr> getIamCondition = res -> res.getIamBinding() != null
+        ? res.getIamBinding().getCondition()
+        : null;
+
     //
     // NB. We don't really care which resource a policy is attached to
     // (indicated by AttachedResourceFullName). Instead, we care about
     // which resources it applies to.
     //
     return Stream.ofNullable(analysisResult.getAnalysisResults())
-<<<<<<< HEAD
         .flatMap(Collection::stream)
 
         // Narrow down to IAM bindings with a specific IAM condition.
-        .filter(result -> conditionPredicate.test(result.getIamBinding() != null
-            ? result.getIamBinding().getCondition()
-            : null))
+        .filter(result -> conditionPredicate.test(getIamCondition.apply(result)))
         .flatMap(result -> result
             .getAccessControlLists()
             .stream()
@@ -106,35 +97,12 @@
             .flatMap(acl -> acl.getResources()
                 .stream()
                 .filter(res -> ProjectId.isProjectFullResourceName(res.getFullResourceName()))
-                .map(res -> new RoleBinding(
-                    res.getFullResourceName(),
-                    result.getIamBinding().getRole()))))
+                .map(res -> new ConditionalRoleBinding(
+                    new RoleBinding(
+                        res.getFullResourceName(),
+                        result.getIamBinding().getRole()),
+                    getIamCondition.apply(result)))))
         .collect(Collectors.toList());
-=======
-      .flatMap(Collection::stream)
-
-      // Narrow down to IAM bindings with a specific IAM condition.
-      .filter(result -> conditionPredicate.test(getIamCondition.apply(result)))
-      .flatMap(result -> result
-        .getAccessControlLists()
-        .stream()
-
-        // Narrow down to ACLs with a specific IAM condition evaluation result.
-        .filter(acl -> conditionEvaluationPredicate.test(acl.getConditionEvaluation() != null
-          ? acl.getConditionEvaluation().getEvaluationValue()
-          : null))
-
-        // Collect all (supported) resources covered by these bindings/ACLs.
-        .flatMap(acl -> acl.getResources()
-          .stream()
-          .filter(res -> ProjectId.isProjectFullResourceName(res.getFullResourceName()))
-          .map(res -> new ConditionalRoleBinding(
-            new RoleBinding(
-              res.getFullResourceName(),
-              result.getIamBinding().getRole()),
-            getIamCondition.apply(result)))))
-      .collect(Collectors.toList());
->>>>>>> 59d9b179
   }
 
   // ---------------------------------------------------------------------------
@@ -183,15 +151,9 @@
             "CONDITIONAL".equalsIgnoreCase(evalResult));
 
     return roleBindings
-<<<<<<< HEAD
         .stream()
-        .map(b -> ProjectId.fromFullResourceName(b.fullResourceName()))
+        .map(b -> ProjectId.fromFullResourceName(b.binding.fullResourceName()))
         .collect(Collectors.toCollection(TreeSet::new));
-=======
-      .stream()
-      .map(b -> ProjectId.fromFullResourceName(b.binding.fullResourceName()))
-      .collect(Collectors.toCollection(TreeSet::new));
->>>>>>> 59d9b179
   }
 
   @Override
@@ -218,7 +180,6 @@
     //
 
     var analysisResult = this.policyAnalyzerClient.findAccessibleResourcesByUser(
-<<<<<<< HEAD
         this.options.scope,
         user,
         Optional.empty(),
@@ -226,7 +187,7 @@
         false);
 
     var allAvailable = new TreeSet<RequesterPrivilege<ProjectRoleBinding>>();
-    if (statusesToInclude.contains(RequesterPrivilege.Status.AVAILABLE)) {
+    if (statusesToInclude.contains(RequesterPrivilege.Status.INACTIVE)) {
 
       allAvailable.addAll(Stream.ofNullable(analysisResult.getAnalysisResults())
           .flatMap(Collection::stream)
@@ -241,78 +202,8 @@
           .collect(Collectors.toSet()));
     }
 
-    var allActive = new HashSet<ProjectRoleBinding>();
+    var allActive = new HashSet<RequesterPrivilegeSet.ActivatedRequesterPrivilege<ProjectRoleBinding>>();
     if (statusesToInclude.contains(RequesterPrivilege.Status.ACTIVE)) {
-=======
-      this.options.scope,
-      user,
-      Optional.empty(),
-      Optional.of(projectId.getFullResourceName()),
-      false);
-
-    var allAvailable = new TreeSet<Entitlement<ProjectRoleBinding>>();
-    if (statusesToInclude.contains(Entitlement.Status.AVAILABLE)) {
-
-      //
-      // Find all JIT-eligible role bindings. The bindings are
-      // conditional and have a special condition that serves
-      // as marker.
-      //
-      Set<Entitlement<ProjectRoleBinding>> jitEligible;
-      if (typesToInclude.contains(ActivationType.JIT)) {
-        jitEligible = findRoleBindings(
-          analysisResult,
-          condition -> JitConstraints.isJitAccessConstraint(condition),
-          evalResult -> "CONDITIONAL".equalsIgnoreCase(evalResult))
-          .stream()
-          .map(conditionalBinding -> new Entitlement<ProjectRoleBinding>(
-            new ProjectRoleBinding(conditionalBinding.binding),
-            conditionalBinding.binding.role(),
-            ActivationType.JIT,
-            Entitlement.Status.AVAILABLE))
-          .collect(Collectors.toSet());
-      }
-      else {
-        jitEligible = Set.of();
-      }
-
-      //
-      // Find all MPA-eligible role bindings. The bindings are
-      // conditional and have a special condition that serves
-      // as marker.
-      //
-      Set<Entitlement<ProjectRoleBinding>> mpaEligible;
-      if (typesToInclude.contains(ActivationType.MPA)) {
-        mpaEligible = findRoleBindings(
-          analysisResult,
-          condition -> JitConstraints.isMultiPartyApprovalConstraint(condition),
-          evalResult -> "CONDITIONAL".equalsIgnoreCase(evalResult))
-          .stream()
-          .map(conditionalBinding -> new Entitlement<ProjectRoleBinding>(
-            new ProjectRoleBinding(conditionalBinding.binding),
-            conditionalBinding.binding.role(),
-            ActivationType.MPA,
-            Entitlement.Status.AVAILABLE))
-          .collect(Collectors.toSet());
-      }
-      else {
-        mpaEligible = Set.of();
-      }
-
-      //
-      // Determine effective set of eligible roles. If a role is both JIT- and
-      // MPA-eligible, only retain the JIT-eligible one.
-      //
-      allAvailable.addAll(jitEligible);
-      allAvailable.addAll(mpaEligible
-        .stream()
-        .filter(r -> !jitEligible.stream().anyMatch(a -> a.id().equals(r.id())))
-        .collect(Collectors.toList()));
-    }
-
-    var allActive = new HashSet<EntitlementSet.ActivatedEntitlement<ProjectRoleBinding>>();
-    if (statusesToInclude.contains(Entitlement.Status.ACTIVE)) {
->>>>>>> 59d9b179
       //
       // Find role bindings which have already been activated.
       // These bindings have a time condition that we created, and
@@ -326,36 +217,30 @@
           evalResult -> "TRUE".equalsIgnoreCase(evalResult));
 
       allActive.addAll(activeBindings
-<<<<<<< HEAD
           .stream()
-          .map(b -> new ProjectRoleBinding(b))
+          .map(conditionalBinding -> new RequesterPrivilegeSet.ActivatedRequesterPrivilege<ProjectRoleBinding>(
+              new ProjectRoleBinding(conditionalBinding.binding),
+              new TemporaryIamCondition(conditionalBinding.condition.getExpression()).getValidity()))
           .collect(Collectors.toSet()));
-=======
-        .stream()
-        .map(conditionalBinding -> new EntitlementSet.ActivatedEntitlement<ProjectRoleBinding>(
-          new ProjectRoleBinding(conditionalBinding.binding),
-          new TemporaryIamCondition(conditionalBinding.condition.getExpression()).getValidity()))
-        .collect(Collectors.toSet()));
     }
 
-    var allExpired = new HashSet<EntitlementSet.ActivatedEntitlement<ProjectRoleBinding>>();
-    if (statusesToInclude.contains(Entitlement.Status.EXPIRED)) {
+    var allExpired = new HashSet<RequesterPrivilegeSet.ActivatedRequesterPrivilege<ProjectRoleBinding>>();
+    if (statusesToInclude.contains(RequesterPrivilege.Status.EXPIRED)) {
       //
       // Do the same for conditions that evaluated to FALSE.
       //
 
       var activeBindings = findRoleBindings(
-        analysisResult,
-        condition -> JitConstraints.isActivated(condition),
-        evalResult -> "FALSE".equalsIgnoreCase(evalResult));
+          analysisResult,
+          condition -> PrivilegeFactory.isActivated(condition),
+          evalResult -> "FALSE".equalsIgnoreCase(evalResult));
 
       allExpired.addAll(activeBindings
-        .stream()
-        .map(conditionalBinding -> new EntitlementSet.ActivatedEntitlement<ProjectRoleBinding>(
-          new ProjectRoleBinding(conditionalBinding.binding),
-          new TemporaryIamCondition(conditionalBinding.condition.getExpression()).getValidity()))
-        .collect(Collectors.toSet()));
->>>>>>> 59d9b179
+          .stream()
+          .map(conditionalBinding -> new RequesterPrivilegeSet.ActivatedRequesterPrivilege<ProjectRoleBinding>(
+              new ProjectRoleBinding(conditionalBinding.binding),
+              new TemporaryIamCondition(conditionalBinding.condition.getExpression()).getValidity()))
+          .collect(Collectors.toSet()));
     }
 
     var warnings = Stream.ofNullable(analysisResult.getNonCriticalErrors())
@@ -363,11 +248,7 @@
         .map(e -> e.getCause())
         .collect(Collectors.toSet());
 
-<<<<<<< HEAD
-    return new RequesterPrivilegeSet<>(allAvailable, allActive, warnings);
-=======
-    return EntitlementSet.build(allAvailable, allActive, allExpired, warnings);
->>>>>>> 59d9b179
+    return RequesterPrivilegeSet.build(allAvailable, allActive, allExpired, warnings);
   }
 
   @Override
