//
// Copyright 2021 Google LLC
//
// Licensed to the Apache Software Foundation (ASF) under one
// or more contributor license agreements.  See the NOTICE file
// distributed with this work for additional information
// regarding copyright ownership.  The ASF licenses this file
// to you under the Apache License, Version 2.0 (the
// "License"); you may not use this file except in compliance
// with the License.  You may obtain a copy of the License at
//
//   http://www.apache.org/licenses/LICENSE-2.0
//
// Unless required by applicable law or agreed to in writing,
// software distributed under the License is distributed on an
// "AS IS" BASIS, WITHOUT WARRANTIES OR CONDITIONS OF ANY
// KIND, either express or implied.  See the License for the
// specific language governing permissions and limitations
// under the License.
//

package com.google.solutions.jitaccess.web.rest;

import com.google.common.base.Preconditions;
import com.google.solutions.jitaccess.core.*;
import com.google.solutions.jitaccess.core.auth.UserEmail;
import com.google.solutions.jitaccess.core.catalog.*;
import com.google.solutions.jitaccess.core.catalog.RequesterPrivilege.Status;
import com.google.solutions.jitaccess.core.catalog.project.ActivationTypeFactory;
import com.google.solutions.jitaccess.core.catalog.project.MpaProjectRoleCatalog;
import com.google.solutions.jitaccess.core.catalog.project.ProjectRoleActivator;
import com.google.solutions.jitaccess.core.catalog.project.ProjectRoleBinding;
import com.google.solutions.jitaccess.core.notifications.NotificationService;
import com.google.solutions.jitaccess.web.LogAdapter;
import com.google.solutions.jitaccess.web.LogEvents;
import com.google.solutions.jitaccess.web.RuntimeEnvironment;
import com.google.solutions.jitaccess.web.TokenObfuscator;
import com.google.solutions.jitaccess.web.iap.IapPrincipal;
import jakarta.enterprise.context.Dependent;
import jakarta.enterprise.inject.Instance;
import jakarta.inject.Inject;
import jakarta.ws.rs.*;
import jakarta.ws.rs.core.Context;
import jakarta.ws.rs.core.MediaType;
import jakarta.ws.rs.core.SecurityContext;
import jakarta.ws.rs.core.UriInfo;
import org.jetbrains.annotations.NotNull;
import org.jetbrains.annotations.Nullable;

import java.io.IOException;
import java.net.MalformedURLException;
import java.net.URL;
import java.time.Duration;
import java.time.Instant;
import java.time.ZoneOffset;
import java.time.temporal.ChronoUnit;
import java.util.*;
import java.util.stream.Collectors;

/**
 * REST API controller.
 */
@Dependent
@Path("/api/")
public class ApiResource {

  @Inject
  MpaProjectRoleCatalog mpaCatalog;

  @Inject
  ProjectRoleActivator projectRoleActivator;

  @Inject
  Instance<NotificationService> notificationServices;

  @Inject
  RuntimeEnvironment runtimeEnvironment;

  @Inject
  JustificationPolicy justificationPolicy;

  @Inject
  TokenSigner tokenSigner;

  @Inject
  LogAdapter logAdapter;

  @Inject
  Options options;

  private @NotNull URL createActivationRequestUrl(
      @NotNull UriInfo uriInfo,
      @NotNull ProjectId projectId,
      String activationToken) throws MalformedURLException {
    Preconditions.checkNotNull(uriInfo);
    Preconditions.checkNotNull(activationToken);

    //
    // NB. Embedding the token verbatim can trigger overzealous phishing filters
    // to assume that we're embedding an access token (or some other form of
    // credential in the URL). But activation tokens aren't credentials, they
    // don't grant access to anything and the embedded information isn't
    // confidential.
    //
    // Obfuscate the token to avoid such false-flagging.
    //
    // NB. We include the project ID to force the approver into
    // the right scope. This isn't strictly necessary, but it
    // improves user experience.
    //
    return this.runtimeEnvironment
        .createAbsoluteUriBuilder(uriInfo)
        .path("/")
        .queryParam("activation", TokenObfuscator.encode(activationToken))
        .queryParam("projectId", projectId.id())
        .build()
        .toURL();
  }

  // -------------------------------------------------------------------------
  // REST resources.
  // -------------------------------------------------------------------------

  /**
   * Return friendly error to browsers that still have the 1.0 frontend cached.
   */
  @GET
  public void getRoot() {
    //
    // Version 1.0 allowed static assets (including index.html) to be cached
    // aggressively.
    // After an upgrade, it's therefore likely that browsers still load the outdated
    // frontend. Let the old frontend show a warning with a cache-busting link.
    //
    throw new NotFoundException(
        "You're viewing an outdated version of the application, " +
            String.format(
                "<a href='/?_=%s'>please refresh your browser</a>",
                UUID.randomUUID()));
  }

  /**
   * Get information about configured policies.
   */
  @GET
  @Produces(MediaType.APPLICATION_JSON)
  @Path("policy")
  public @NotNull PolicyResponse getPolicy(
<<<<<<< HEAD
      @Context @NotNull SecurityContext securityContext) {
    var iapPrincipal = (UserPrincipal) securityContext.getUserPrincipal();

    var options = this.mpaCatalog.options();
    return new PolicyResponse(
        justificationPolicy.hint(),
        iapPrincipal.getId(),
        ApplicationVersion.VERSION_STRING,
        (int) options.maxActivationDuration().toMinutes(),
        Math.min(60, (int) options.maxActivationDuration().toMinutes()));
=======
    @Context @NotNull SecurityContext securityContext
  ) {
    var iapPrincipal = (IapPrincipal) securityContext.getUserPrincipal();

    var options = this.mpaCatalog.options();
    return new PolicyResponse(
      justificationPolicy.hint(),
      iapPrincipal.email(),
      ApplicationVersion.VERSION_STRING,
      (int)options.maxActivationDuration().toMinutes(),
      Math.min(60, (int)options.maxActivationDuration().toMinutes()));
>>>>>>> 55d8c6b4
  }

  /**
   * List projects that the calling user can access.
   */
  @GET
  @Produces(MediaType.APPLICATION_JSON)
  @Path("projects")
  public @NotNull ProjectsResponse listProjects(
      @Context @NotNull SecurityContext securityContext) throws AccessException {
    Preconditions.checkNotNull(this.mpaCatalog, "iamPolicyCatalog");

    var iapPrincipal = (IapPrincipal) securityContext.getUserPrincipal();

    try {
      var projects = this.mpaCatalog.listScopes(iapPrincipal.email());

      this.logAdapter
          .newInfoEntry(
              LogEvents.API_LIST_PROJECTS,
              String.format("Found %d available projects", projects.size()))
          .write();

      return new ProjectsResponse(projects
          .stream()
          .map(ProjectId::id)
          .collect(Collectors.toCollection(TreeSet::new)));
    } catch (Exception e) {
      this.logAdapter
          .newErrorEntry(
              LogEvents.API_LIST_PROJECTS,
              String.format("Listing available projects failed: %s", Exceptions.getFullMessage(e)))
          .write();

      throw new AccessDeniedException("Listing available projects failed, see logs for details");
    }
  }

  /**
   * List roles (within a project) that the user can activate.
   */
  @GET
  @Produces(MediaType.APPLICATION_JSON)
  @Path("projects/{projectId}/roles")
  public @NotNull ProjectRolesResponse listRoles(
      @PathParam("projectId") @Nullable String projectIdString,
      @Context @NotNull SecurityContext securityContext) throws AccessException {
    Preconditions.checkNotNull(this.mpaCatalog, "iamPolicyCatalog");

    Preconditions.checkArgument(
        projectIdString != null && !projectIdString.trim().isEmpty(),
        "A projectId is required");

    var iapPrincipal = (IapPrincipal) securityContext.getUserPrincipal();
    var projectId = new ProjectId(projectIdString);

    try {
<<<<<<< HEAD
      var privileges = this.mpaCatalog.listRequesterPrivileges(
          iapPrincipal.getId(),
          projectId);
=======
      var entitlements = this.mpaCatalog.listEntitlements(
        iapPrincipal.email(),
        projectId);
>>>>>>> 55d8c6b4

      return new ProjectRolesResponse(
          privileges.available()
              .stream()
              .map(privilege -> new ProjectRole(
                  privilege.id().roleBinding(),
                  privilege.activationType(),
                  privilege.status(),
                  privilege.validity() != null ? privilege.validity().end().getEpochSecond() : null))
              .collect(Collectors.toList()),
          privileges.warnings());
    } catch (Exception e) {
      this.logAdapter
          .newErrorEntry(
              LogEvents.API_LIST_ROLES,
              String.format("Listing project roles failed: %s", Exceptions.getFullMessage(e)))
          .addLabels(le -> addLabels(le, e))
          .addLabels(le -> addLabels(le, projectId))
          .write();

      throw new AccessDeniedException("Listing project roles failed, see logs for details");
    }
  }

  /**
   * List reviewers that are qualified to approve the activation of a role.
   */
  @GET
  @Produces(MediaType.APPLICATION_JSON)
  @Path("projects/{projectId}/reviewers")
  public @NotNull ProjectRoleReviewersResponse listReviewers(
      @PathParam("projectId") @Nullable String projectIdString,
      @QueryParam("role") @Nullable String role,
      @QueryParam("activationType") @Nullable String activationType,
      @Context @NotNull SecurityContext securityContext) throws AccessException {
    Preconditions.checkNotNull(this.mpaCatalog, "iamPolicyCatalog");

    Preconditions.checkArgument(
        projectIdString != null && !projectIdString.trim().isEmpty(),
        "A projectId is required");
    Preconditions.checkArgument(
        role != null && !role.trim().isEmpty(),
        "A role is required");
    Preconditions.checkArgument(
        activationType != null && !activationType.trim().isEmpty(),
        "An activationType is required");
    Preconditions.checkArgument(
        activationType.contains("PEER_APPROVAL(") || activationType.contains("EXTERNAL_APPROVAL("),
        "Invalid activationType. Must be either PEER_APPROVAL or EXTERNAL_APPROVAL.");

    var iapPrincipal = (IapPrincipal) securityContext.getUserPrincipal();
    var projectId = new ProjectId(projectIdString);
    var roleBinding = new RoleBinding(projectId, role);

    var privilege = new RequesterPrivilege<ProjectRoleBinding>(
        new ProjectRoleBinding(roleBinding),
        roleBinding.role(),
        ActivationTypeFactory.createFromName(activationType),
        Status.INACTIVE);

    try {
<<<<<<< HEAD
      var reviewers = this.mpaCatalog.listReviewers(
          iapPrincipal.getId(),
          privilege);

      assert !reviewers.contains(iapPrincipal.getId());
=======
      var peers = this.mpaCatalog.listReviewers(
        iapPrincipal.email(),
        new ProjectRoleBinding(roleBinding));

      assert !peers.contains(iapPrincipal.email());
>>>>>>> 55d8c6b4

      return new ProjectRoleReviewersResponse(reviewers);
    } catch (Exception e) {
      this.logAdapter
          .newErrorEntry(
              LogEvents.API_LIST_REVIEWERS,
              String.format("Listing reviewers failed: %s", Exceptions.getFullMessage(e)))
          .addLabels(le -> addLabels(le, e))
          .addLabels(le -> addLabels(le, roleBinding))
          .addLabels(le -> addLabels(le, projectId))
          .write();

      throw new AccessDeniedException("Listing reviewers failed, see logs for details");
    }
  }

  /**
   * Self-activate one or more project roles. Only allowed for JIT-eligible roles.
   */
  @POST
  @Consumes(MediaType.APPLICATION_JSON)
  @Produces(MediaType.APPLICATION_JSON)
  @Path("projects/{projectId}/roles/self-activate")

  public @NotNull ActivationStatusResponse selfApproveActivation(
      @PathParam("projectId") @Nullable String projectIdString,
      @NotNull SelfActivationRequestRecord request,
      @Context @NotNull SecurityContext securityContext) throws AccessDeniedException, AlreadyExistsException {
    Preconditions.checkNotNull(this.mpaCatalog, "iamPolicyCatalog");

    Preconditions.checkArgument(
        projectIdString != null && !projectIdString.trim().isEmpty(),
        "You must provide a projectId");
    Preconditions.checkArgument(
        request != null && request.roles != null && request.roles.size() > 0,
        "Specify one or more roles to activate");
    Preconditions.checkArgument(
        request != null && request.roles != null
            && request.roles.size() <= this.options.maxNumberOfJitRolesPerSelfApproval,
        String.format(
            "The number of roles exceeds the allowed maximum of %d",
            this.options.maxNumberOfJitRolesPerSelfApproval));
    Preconditions.checkArgument(
        request.justification != null && request.justification.trim().length() > 0,
        "Provide a justification");
    Preconditions.checkArgument(
        request.justification != null && request.justification.length() < 100,
        "The justification is too long");

    var iapPrincipal = (IapPrincipal) securityContext.getUserPrincipal();
    var projectId = new ProjectId(projectIdString);

    //
    // Create a self approval activation request.
    //
    var requestedRoleBindingDuration = Duration.ofMinutes(request.activationTimeout);
<<<<<<< HEAD
    List<ActivationRequest<ProjectRoleBinding>> requests = new ArrayList<>();
    for (var role : Set.copyOf(request.roles)) {
      ActivationRequest<ProjectRoleBinding> activationRequest;
      try {
        activationRequest = this.projectRoleActivator.createActivationRequest(
            iapPrincipal.getId(),
            Set.of(),
            new RequesterPrivilege<ProjectRoleBinding>(
                new ProjectRoleBinding(new RoleBinding(projectId.getFullResourceName(), role)),
                role,
                new SelfApproval(),
                Status.INACTIVE),
            request.justification,
            Instant.now().truncatedTo(ChronoUnit.SECONDS),
            requestedRoleBindingDuration);

        this.projectRoleActivator.approve(activationRequest.requestingUser(), activationRequest);
      } catch (AccessException | IOException e) {
        this.logAdapter
            .newErrorEntry(
                LogEvents.API_ACTIVATE_ROLE,
                String.format(
                    "Received invalid activation request from user '%s' for role '%s' on '%s': %s",
                    iapPrincipal.getId(),
                    role,
                    projectId.getFullResourceName(),
                    Exceptions.getFullMessage(e)))
            .addLabels(le -> addLabels(le, projectId))
            .addLabels(le -> addLabels(le, e))
            .write();

        if (e instanceof AccessDeniedException) {
          throw (AccessDeniedException) e.fillInStackTrace();
        } else {
          throw new AccessDeniedException("Invalid request", e);
        }
=======
    var activationRequest = this.projectRoleActivator.createJitRequest(
      iapPrincipal.email(),
      request.roles
        .stream()
        .map(r -> new ProjectRoleBinding(new RoleBinding(projectId.getFullResourceName(), r)))
        .collect(Collectors.toSet()),
      request.justification,
      Instant.now().truncatedTo(ChronoUnit.SECONDS),
      requestedRoleBindingDuration);

    try {
      //
      // Activate the request.
      //
      var activation = this.projectRoleActivator.activate(activationRequest);

      assert activation != null;

      //
      // Notify listeners, if any.
      //
      for (var service : this.notificationServices) {
        service.sendNotification(new ActivationSelfApprovedNotification(projectId, activation));
      }

      //
      // Leave an audit log trail.
      //
      this.logAdapter
        .newInfoEntry(
          LogEvents.API_ACTIVATE_ROLE,
          String.format(
            "User %s activated roles %s on '%s' for themselves for %d minutes",
            iapPrincipal.email(),
            activationRequest.entitlements().stream()
              .map(ent -> String.format("'%s'", ent.roleBinding().role()))
              .collect(Collectors.joining(", ")),
            projectId.getFullResourceName(),
            requestedRoleBindingDuration.toMinutes()))
        .addLabels(le -> addLabels(le, activationRequest))
        .write();

      return new ActivationStatusResponse(
        iapPrincipal.email(),
        activation.request(),
        Entitlement.Status.ACTIVE);
    }
    catch (Exception e) {
      this.logAdapter
        .newErrorEntry(
          LogEvents.API_ACTIVATE_ROLE,
          String.format(
            "User %s failed to activate roles %s on '%s' for themselves for %d minutes: %s",
            iapPrincipal.email(),
            activationRequest.entitlements().stream()
              .map(ent -> String.format("'%s'", ent.roleBinding().role()))
              .collect(Collectors.joining(", ")),
            projectId.getFullResourceName(),
            requestedRoleBindingDuration.toMinutes(),
            Exceptions.getFullMessage(e)))
        .addLabels(le -> addLabels(le, projectId))
        .addLabels(le -> addLabels(le, activationRequest))
        .addLabels(le -> addLabels(le, e))
        .write();

      if (e instanceof AccessDeniedException) {
        throw (AccessDeniedException)e.fillInStackTrace();
>>>>>>> 55d8c6b4
      }

      try {
        //
        // Activate the request.
        //
        var activation = this.projectRoleActivator.approve(
            activationRequest.requestingUser(),
            activationRequest);

        assert activation != null;

        //
        // Notify listeners, if any.
        //
        for (var service : this.notificationServices) {
          service.sendNotification(new ActivationSelfApprovedNotification(projectId, activation));
        }

        //
        // Leave an audit log trail.
        //
        this.logAdapter
            .newInfoEntry(
                LogEvents.API_ACTIVATE_ROLE,
                String.format(
                    "User %s activated roles %s on '%s' for themselves for %d minutes",
                    iapPrincipal.getId(),
                    activationRequest.requesterPrivilege().roleBinding().role(),
                    projectId.getFullResourceName(),
                    requestedRoleBindingDuration.toMinutes()))
            .addLabels(le -> addLabels(le, activationRequest))
            .write();

        requests.add(activation.request());
      } catch (Exception e) {
        this.logAdapter
            .newErrorEntry(
                LogEvents.API_ACTIVATE_ROLE,
                String.format(
                    "User %s failed to activate roles %s on '%s' for themselves for %d minutes: %s",
                    iapPrincipal.getId(),
                    activationRequest.requesterPrivilege().roleBinding().role(),
                    projectId.getFullResourceName(),
                    requestedRoleBindingDuration.toMinutes(),
                    Exceptions.getFullMessage(e)))
            .addLabels(le -> addLabels(le, projectId))
            .addLabels(le -> addLabels(le, activationRequest))
            .addLabels(le -> addLabels(le, e))
            .write();

        if (e instanceof AccessDeniedException) {
          throw (AccessDeniedException) e.fillInStackTrace();
        } else {
          throw new AccessDeniedException("Activating role failed", e);
        }
      }
    }

    return new ActivationStatusResponse(
        iapPrincipal.getId(),
        requests,
        RequesterPrivilege.Status.ACTIVE);
  }

  /**
   * Request approval to activate one or more project roles. Only allowed for peer
   * approval and external approval eligible roles.
   */
  @POST
  @Consumes(MediaType.APPLICATION_JSON)
  @Produces(MediaType.APPLICATION_JSON)
  @Path("projects/{projectId}/roles/request")

  public @NotNull ActivationStatusResponse requestActivation(
      @PathParam("projectId") @Nullable String projectIdString,
      @NotNull ActivationRequestRecord request,
      @Context @NotNull SecurityContext securityContext,
      @Context @NotNull UriInfo uriInfo) throws AccessDeniedException {
    Preconditions.checkNotNull(this.mpaCatalog, "iamPolicyCatalog");
    assert this.tokenSigner != null;
    assert this.notificationServices != null;

    var minReviewers = this.mpaCatalog.options().minNumberOfReviewersPerActivationRequest();
    var maxReviewers = this.mpaCatalog.options().maxNumberOfReviewersPerActivationRequest();

    Preconditions.checkArgument(
        projectIdString != null && !projectIdString.trim().isEmpty(),
        "You must provide a projectId");
    Preconditions.checkArgument(request != null);
    Preconditions.checkArgument(
        request.role != null && !request.role.isEmpty(),
        "Specify a role to activate");
    Preconditions.checkArgument(
        request.reviewers != null && request.reviewers.size() >= minReviewers,
        String.format("You must select at least %d reviewers", minReviewers));
    Preconditions.checkArgument(
        request.reviewers.size() <= maxReviewers,
        String.format("The number of reviewers exceeds the allowed maximum of %d", maxReviewers));
    Preconditions.checkArgument(
        request.justification != null && request.justification.trim().length() > 0,
        "Provide a justification");
    Preconditions.checkArgument(
        request.justification != null && request.justification.length() < 100,
        "The justification is too long");
    Preconditions.checkArgument(
        request.activationType != null,
        "Activation type must be included.");
    Preconditions.checkArgument(
        request.activationType.startsWith("PEER_APPROVAL")
            || request.activationType.startsWith("EXTERNAL_APPROVAL"),
        "Activation type must be either PEER_APPROVAL or EXTERNAL_APPROVAl.");

    //
    // For MPA to work, we need at least one functional notification service.
    //
    Preconditions.checkState(
        this.notificationServices
            .stream()
            .anyMatch(s -> s.canSendNotifications()) ||
            this.runtimeEnvironment.isDebugModeEnabled(),
        "The multi-party approval feature is not available because the server-side configuration is incomplete");

    var iapPrincipal = (IapPrincipal) securityContext.getUserPrincipal();
    var projectId = new ProjectId(projectIdString);
    var roleBinding = new RoleBinding(projectId, request.role);

    //
    // Create an MPA activation request.
    //
    var requestedRoleBindingDuration = Duration.ofMinutes(request.activationTimeout);
    ActivationRequest<ProjectRoleBinding> activationRequest;

    try {
<<<<<<< HEAD
      activationRequest = this.projectRoleActivator.createActivationRequest(
          iapPrincipal.getId(),
          request.reviewers.stream().map(email -> new UserEmail(email)).collect(Collectors.toSet()),
          new RequesterPrivilege<>(new ProjectRoleBinding(roleBinding), roleBinding.role(),
              ActivationTypeFactory.createFromName(request.activationType), Status.INACTIVE),
          request.justification,
          Instant.now().truncatedTo(ChronoUnit.SECONDS),
          requestedRoleBindingDuration);
    } catch (AccessException | IOException e) {
      this.logAdapter
          .newErrorEntry(
              LogEvents.API_ACTIVATE_ROLE,
              String.format(
                  "Received invalid activation request from user '%s' for role '%s' on '%s': %s",
                  iapPrincipal.getId(),
                  roleBinding,
                  projectId.getFullResourceName(),
                  Exceptions.getFullMessage(e)))
          .addLabels(le -> addLabels(le, projectId))
          .addLabels(le -> addLabels(le, e))
          .write();
=======
      activationRequest = this.projectRoleActivator.createMpaRequest(
        iapPrincipal.email(),
        Set.of(new ProjectRoleBinding(roleBinding)),
        request.peers.stream().map(email -> new UserEmail(email)).collect(Collectors.toSet()),
        request.justification,
        Instant.now().truncatedTo(ChronoUnit.SECONDS),
        requestedRoleBindingDuration);
    }
    catch (AccessException | IOException e) {
      this.logAdapter
        .newErrorEntry(
          LogEvents.API_ACTIVATE_ROLE,
          String.format(
            "Received invalid activation request from user '%s' for role '%s' on '%s': %s",
            iapPrincipal.email(),
            roleBinding,
            projectId.getFullResourceName(),
            Exceptions.getFullMessage(e)))
        .addLabels(le -> addLabels(le, projectId))
        .addLabels(le -> addLabels(le, e))
        .write();
>>>>>>> 55d8c6b4

      if (e instanceof AccessDeniedException) {
        throw (AccessDeniedException) e.fillInStackTrace();
      } else {
        throw new AccessDeniedException("Invalid request", e);
      }
    }

    try {
      //
      // Create an activation token and pass it to reviewers.
      //
      // An activation token is a signed activation request that is passed to
      // reviewers.
      // It contains all information necessary to review (and approve) the activation
      // request.
      //
      // We must ensure that the information that reviewers see (and base their
      // approval
      // on) is authentic. Therefore, activation tokens are signed, using the service
      // account
      // as signing authority.
      //
      // Although activation tokens are JWTs, and might look like credentials, they
      // aren't
      // credentials: They don't grant access to any information, and possession alone
      // is
      // insufficient to approve an activation request.
      //

      var activationToken = this.tokenSigner.sign(
          this.projectRoleActivator.createTokenConverter(),
          activationRequest);

      //
      // Notify reviewers, listeners.
      //
      for (var service : this.notificationServices) {
        var activationRequestUrl = createActivationRequestUrl(
            uriInfo,
            projectId,
            activationToken.token());
        service.sendNotification(new RequestActivationNotification(
            projectId,
            activationRequest,
            activationToken.expiryTime(),
            activationRequestUrl));
      }

      //
      // Leave an audit log trail.
      //
      this.logAdapter
<<<<<<< HEAD
          .newInfoEntry(
              LogEvents.API_REQUEST_ROLE,
              String.format(
                  "User %s requested role '%s' on '%s' for %d minutes",
                  iapPrincipal.getId(),
                  roleBinding.role(),
                  roleBinding.fullResourceName(),
                  requestedRoleBindingDuration.toMinutes()))
          .addLabels(le -> addLabels(le, projectId))
          .addLabels(le -> addLabels(le, activationRequest))
          .write();

      return new ActivationStatusResponse(
          iapPrincipal.getId(),
          List.of(activationRequest),
          RequesterPrivilege.Status.ACTIVATION_PENDING);
    } catch (Exception e) {
      this.logAdapter
          .newErrorEntry(
              LogEvents.API_REQUEST_ROLE,
              String.format(
                  "User %s failed to request role '%s' on '%s' for %d minutes: %s",
                  iapPrincipal.getId(),
                  roleBinding.role(),
                  roleBinding.fullResourceName(),
                  requestedRoleBindingDuration.toMinutes(),
                  Exceptions.getFullMessage(e)))
          .addLabels(le -> addLabels(le, projectId))
          .addLabels(le -> addLabels(le, roleBinding))
          .addLabels(le -> addLabels(le, e))
          .addLabel("justification", request.justification)
          .write();
=======
        .newInfoEntry(
          LogEvents.API_REQUEST_ROLE,
          String.format(
            "User %s requested role '%s' on '%s' for %d minutes",
            iapPrincipal.email(),
            roleBinding.role(),
            roleBinding.fullResourceName(),
            requestedRoleBindingDuration.toMinutes()))
        .addLabels(le -> addLabels(le, projectId))
        .addLabels(le -> addLabels(le, activationRequest))
        .write();

      return new ActivationStatusResponse(
        iapPrincipal.email(),
        activationRequest,
        Entitlement.Status.ACTIVATION_PENDING);
    }
    catch (Exception e) {
      this.logAdapter
        .newErrorEntry(
          LogEvents.API_REQUEST_ROLE,
          String.format(
            "User %s failed to request role '%s' on '%s' for %d minutes: %s",
            iapPrincipal.email(),
            roleBinding.role(),
            roleBinding.fullResourceName(),
            requestedRoleBindingDuration.toMinutes(),
            Exceptions.getFullMessage(e)))
        .addLabels(le -> addLabels(le, projectId))
        .addLabels(le -> addLabels(le, roleBinding))
        .addLabels(le -> addLabels(le, e))
        .addLabel("justification", request.justification)
        .write();
>>>>>>> 55d8c6b4

      if (e instanceof AccessDeniedException) {
        throw (AccessDeniedException) e.fillInStackTrace();
      } else {
        throw new AccessDeniedException("Requesting access failed", e);
      }
    }
  }

  /**
   * Get details of an activation request.
   */
  @GET
  @Produces(MediaType.APPLICATION_JSON)
  @Path("activation-request")

  public @NotNull ActivationStatusResponse getActivationRequest(
      @QueryParam("activation") @Nullable String obfuscatedActivationToken,
      @Context @NotNull SecurityContext securityContext) throws AccessException {
    assert this.tokenSigner != null;

    Preconditions.checkArgument(
        obfuscatedActivationToken != null && !obfuscatedActivationToken.trim().isEmpty(),
        "An activation token is required");

    var activationToken = TokenObfuscator.decode(obfuscatedActivationToken);
    var iapPrincipal = (IapPrincipal) securityContext.getUserPrincipal();

    try {
      var activationRequest = this.tokenSigner.verify(
          this.projectRoleActivator.createTokenConverter(),
          activationToken);

      if (!activationRequest.requestingUser().equals(iapPrincipal.email()) &&
          !activationRequest.reviewers().contains(iapPrincipal.email())) {
        throw new AccessDeniedException("The calling user is not authorized to access this approval request");
      }

      return new ActivationStatusResponse(
<<<<<<< HEAD
          iapPrincipal.getId(),
          List.of(activationRequest),
          RequesterPrivilege.Status.ACTIVATION_PENDING); // TODO(later): Could check if's been activated
                                                         // already.
    } catch (Exception e) {
=======
        iapPrincipal.email(),
        activationRequest,
        Entitlement.Status.ACTIVATION_PENDING); // TODO(later): Could check if's been activated already.
    }
    catch (Exception e) {
>>>>>>> 55d8c6b4
      this.logAdapter
          .newErrorEntry(
              LogEvents.API_GET_REQUEST,
              String.format("Accessing the activation request failed: %s", Exceptions.getFullMessage(e)))
          .addLabels(le -> addLabels(le, e))
          .write();

      throw new AccessDeniedException("Accessing the activation request failed");
    }
  }

  /**
   * Approve an activation request.
   */
  @POST
  @Consumes(MediaType.APPLICATION_JSON)
  @Produces(MediaType.APPLICATION_JSON)
  @Path("activation-request")

  public @NotNull ActivationStatusResponse approveActivationRequest(
      @QueryParam("activation") @Nullable String obfuscatedActivationToken,
      @Context @NotNull SecurityContext securityContext,
      @Context @NotNull UriInfo uriInfo) throws AccessException {
    assert this.tokenSigner != null;
    assert this.mpaCatalog != null;
    assert this.notificationServices != null;

    Preconditions.checkArgument(
        obfuscatedActivationToken != null && !obfuscatedActivationToken.trim().isEmpty(),
        "An activation token is required");

    var activationToken = TokenObfuscator.decode(obfuscatedActivationToken);
    var iapPrincipal = (IapPrincipal) securityContext.getUserPrincipal();

    ActivationRequest<ProjectRoleBinding> activationRequest;
    try {
      activationRequest = this.tokenSigner.verify(
          this.projectRoleActivator.createTokenConverter(),
          activationToken);
    } catch (Exception e) {
      this.logAdapter
          .newErrorEntry(
              LogEvents.API_ACTIVATE_ROLE,
              String.format("Accessing the activation request failed: %s", Exceptions.getFullMessage(e)))
          .addLabels(le -> addLabels(le, e))
          .write();

      throw new AccessDeniedException("Accessing the activation request failed");
    }

    var roleBinding = activationRequest
        .requesterPrivilege()
        .roleBinding();

    try {
      var activation = this.projectRoleActivator.approve(
<<<<<<< HEAD
          iapPrincipal.getId(),
          activationRequest);
=======
        iapPrincipal.email(),
        activationRequest);
>>>>>>> 55d8c6b4

      assert activation != null;

      //
      // Notify listeners.
      //
      var projectId = ProjectId.fromFullResourceName(roleBinding.fullResourceName());
      for (var service : this.notificationServices) {
        service.sendNotification(new ActivationApprovedNotification(
<<<<<<< HEAD
            projectId,
            activation,
            iapPrincipal.getId(),
            createActivationRequestUrl(uriInfo, projectId, activationToken)));
=======
          projectId,
          activation,
          iapPrincipal.email(),
          createActivationRequestUrl(uriInfo, projectId, activationToken)));
>>>>>>> 55d8c6b4
      }

      //
      // Leave an audit trail.
      //
      this.logAdapter
<<<<<<< HEAD
          .newInfoEntry(
              LogEvents.API_ACTIVATE_ROLE,
              String.format(
                  "User %s approved role '%s' on '%s' for %s",
                  iapPrincipal.getId(),
                  roleBinding.role(),
                  roleBinding.fullResourceName(),
                  activationRequest.requestingUser()))
          .addLabels(le -> addLabels(le, activationRequest))
          .write();

      return new ActivationStatusResponse(
          iapPrincipal.getId(),
          List.of(activationRequest),
          RequesterPrivilege.Status.ACTIVE);
    } catch (Exception e) {
      this.logAdapter
          .newErrorEntry(
              LogEvents.API_ACTIVATE_ROLE,
              String.format(
                  "User %s failed to activate role '%s' on '%s' for %s: %s",
                  iapPrincipal.getId(),
                  roleBinding.role(),
                  roleBinding.fullResourceName(),
                  activationRequest.requestingUser(),
                  Exceptions.getFullMessage(e)))
          .addLabels(le -> addLabels(le, activationRequest))
          .addLabels(le -> addLabels(le, e))
          .write();
=======
        .newInfoEntry(
          LogEvents.API_ACTIVATE_ROLE,
          String.format(
            "User %s approved role '%s' on '%s' for %s",
            iapPrincipal.email(),
            roleBinding.role(),
            roleBinding.fullResourceName(),
            activationRequest.requestingUser()))
        .addLabels(le -> addLabels(le, activationRequest))
        .write();

      return new ActivationStatusResponse(
        iapPrincipal.email(),
        activationRequest,
        Entitlement.Status.ACTIVE);
    }
    catch (Exception e) {
      this.logAdapter
        .newErrorEntry(
          LogEvents.API_ACTIVATE_ROLE,
          String.format(
            "User %s failed to activate role '%s' on '%s' for %s: %s",
            iapPrincipal.email(),
            roleBinding.role(),
            roleBinding.fullResourceName(),
            activationRequest.requestingUser(),
            Exceptions.getFullMessage(e)))
        .addLabels(le -> addLabels(le, activationRequest))
        .addLabels(le -> addLabels(le, e))
        .write();
>>>>>>> 55d8c6b4

      if (e instanceof AccessDeniedException) {
        throw (AccessDeniedException) e.fillInStackTrace();
      } else {
        throw new AccessDeniedException("Approving the activation request failed", e);
      }
    }
  }

  // -------------------------------------------------------------------------
  // Logging helper methods.
  // -------------------------------------------------------------------------

  private static <T extends PrivilegeId> LogAdapter.@NotNull LogEntry addLabels(
      LogAdapter.@NotNull LogEntry entry,
      @NotNull ActivationRequest<T> request) {
    entry
        .addLabel("activation_id", request.id().toString())
        .addLabel("activation_start", request.startTime().atOffset(ZoneOffset.UTC).toString())
        .addLabel("activation_end", request.endTime().atOffset(ZoneOffset.UTC).toString())
        .addLabel("justification", request.justification())
        .addLabel("role_binding", request.requesterPrivilege().id())
        .addLabel("reviewers", request
            .reviewers()
            .stream()
            .map(u -> u.email)
            .collect(Collectors.joining(", ")));

    return entry;
  }

  private static LogAdapter.LogEntry addLabels(
      LogAdapter.@NotNull LogEntry entry,
      @NotNull RoleBinding roleBinding) {
    return entry
        .addLabel("role", roleBinding.role())
        .addLabel("resource", roleBinding.fullResourceName())
        .addLabel("project_id", ProjectId.fromFullResourceName(roleBinding.fullResourceName()).id());
  }

  private static LogAdapter.LogEntry addLabels(
      LogAdapter.@NotNull LogEntry entry,
      @NotNull Collection<? extends PrivilegeId> privileges) {
    return entry.addLabel(
        "privileges",
        privileges.stream().map(s -> s.toString()).collect(Collectors.joining(", ")));
  }

  private static LogAdapter.LogEntry addLabels(
      LogAdapter.@NotNull LogEntry entry,
      @NotNull Exception exception) {
    return entry.addLabel("error", exception.getClass().getSimpleName());
  }

  private static LogAdapter.LogEntry addLabels(
      LogAdapter.@NotNull LogEntry entry,
      @NotNull ProjectId project) {
    return entry.addLabel("project", project.id());
  }

  // -------------------------------------------------------------------------
  // Request/response classes.
  // -------------------------------------------------------------------------

  public static class PolicyResponse {
    public final @NotNull String justificationHint;
    public final @NotNull UserEmail signedInUser;
    public final String applicationVersion;
    public final int defaultActivationTimeout; // in minutes.
    public final int maxActivationTimeout; // in minutes.

    private PolicyResponse(
        @NotNull String justificationHint,
        @NotNull UserEmail signedInUser,
        String applicationVersion,
        int maxActivationTimeoutInMinutes,
        int defaultActivationTimeoutInMinutes) {
      Preconditions.checkNotNull(justificationHint, "justificationHint");
      Preconditions.checkNotNull(signedInUser, "signedInUser");
      Preconditions.checkArgument(defaultActivationTimeoutInMinutes > 0, "defaultActivationTimeoutInMinutes");
      Preconditions.checkArgument(maxActivationTimeoutInMinutes > 0, "maxActivationTimeoutInMinutes");
      Preconditions.checkArgument(maxActivationTimeoutInMinutes >= defaultActivationTimeoutInMinutes,
          "maxActivationTimeoutInMinutes");

      this.justificationHint = justificationHint;
      this.signedInUser = signedInUser;
      this.applicationVersion = applicationVersion;
      this.defaultActivationTimeout = defaultActivationTimeoutInMinutes;
      this.maxActivationTimeout = maxActivationTimeoutInMinutes;
    }
  }

  public static class ProjectsResponse {
    public final @NotNull Set<String> projects;

    private ProjectsResponse(@NotNull SortedSet<String> projects) {
      Preconditions.checkNotNull(projects, "projects");
      this.projects = projects;
    }
  }

  public static class ProjectRolesResponse {
    public final Set<String> warnings;
    public final @NotNull List<ProjectRole> roles;

    private ProjectRolesResponse(
        @NotNull List<ProjectRole> roles,
        Set<String> warnings) {
      Preconditions.checkNotNull(roles, "roles");

      this.warnings = warnings;
      this.roles = roles;
    }
  }

  public static class ProjectRole {
    public final @NotNull RoleBinding roleBinding;
    public final String activationType;
    public final RequesterPrivilege.Status status;
    public final Long /* optional */ validUntil;

    public ProjectRole(
        @NotNull RoleBinding roleBinding,
        ActivationType activationType,
        RequesterPrivilege.Status status,
        Long validUntil) {

      Preconditions.checkNotNull(roleBinding, "roleBinding");

      this.roleBinding = roleBinding;
      this.activationType = activationType.name();
      this.status = status;
      this.validUntil = validUntil;
    }
  }

  public static class ProjectRoleReviewersResponse {
    public final @NotNull Set<UserEmail> reviewers;

    private ProjectRoleReviewersResponse(@NotNull Set<UserEmail> reviewers) {
      Preconditions.checkNotNull(reviewers);
      this.reviewers = reviewers;
    }
  }

  public static class SelfActivationRequestRecord {
    public List<String> roles;
    public String justification;
    public int activationTimeout; // in minutes.
  }

  public static class ActivationRequestRecord {
    public @Nullable String role;
    public String justification;
    public List<String> reviewers;
    public int activationTimeout; // in minutes.
    public String activationType;
  }

  public static class ActivationStatusResponse {
    public final UserEmail beneficiary;
    public final Collection<UserEmail> reviewers;
    public final boolean isBeneficiary;
    public final boolean isReviewer;
    public final String justification;
    public final @NotNull List<ActivationStatus> items;

    private ActivationStatusResponse(
        UserId caller,
        @NotNull List<ActivationRequest<ProjectRoleBinding>> requests,
        RequesterPrivilege.Status status) {
      Preconditions.checkNotNull(requests);

      this.beneficiary = requests.stream().findFirst().get().requestingUser();
      this.isBeneficiary = requests.stream().findFirst().get().requestingUser().equals(caller);
      this.justification = requests.stream().findFirst().get().justification();
      this.items = requests.stream().map(request -> new ActivationStatusResponse.ActivationStatus(
          request.id(),
          request.requesterPrivilege().roleBinding(),
          status,
          request.startTime(),
          request.endTime()))
          .collect(Collectors.toList());
      this.reviewers = requests.stream().findFirst().get().reviewers();
      this.isReviewer = requests.stream().findFirst().get().reviewers().contains(caller);
    }

    public static class ActivationStatus {
      public final String activationId;
      public final String projectId;
      public final @NotNull RoleBinding roleBinding;
      public final RequesterPrivilege.Status status;
      public final long startTime;
      public final long endTime;

      private ActivationStatus(
          @NotNull ActivationId activationId,
          @NotNull RoleBinding roleBinding,
          RequesterPrivilege.Status status,
          @NotNull Instant startTime,
          @NotNull Instant endTime) {
        assert endTime.isAfter(startTime);

        this.activationId = activationId.toString();
        this.projectId = ProjectId.fromFullResourceName(roleBinding.fullResourceName()).id();
        this.roleBinding = roleBinding;
        this.status = status;
        this.startTime = startTime.getEpochSecond();
        this.endTime = endTime.getEpochSecond();
      }
    }
  }

  // -------------------------------------------------------------------------
  // Notifications.
  // -------------------------------------------------------------------------

  /**
   * Notification indicating that a multi-party approval request has been made
   * and is pending approval.
   */
  public class RequestActivationNotification extends NotificationService.Notification {
    protected RequestActivationNotification(
        @NotNull ProjectId projectId,
        @NotNull ActivationRequest<ProjectRoleBinding> request,
        Instant requestExpiryTime,
        @NotNull URL activationRequestUrl) throws MalformedURLException {
      super(
          request.reviewers(),
          List.of(request.requestingUser()),
          String.format(
              "%s requests access to project %s",
              request.requestingUser(),
              projectId.id()));

      this.properties.put("BENEFICIARY", request.requestingUser());
      this.properties.put("REVIEWERS", request.reviewers());
      this.properties.put("PROJECT_ID", projectId);
      this.properties.put("ROLE", request
          .requesterPrivilege()
          .roleBinding()
          .role());
      this.properties.put("START_TIME", request.startTime());
      this.properties.put("END_TIME", request.endTime());
      this.properties.put("REQUEST_EXPIRY_TIME", requestExpiryTime);
      this.properties.put("JUSTIFICATION", request.justification());
      this.properties.put("BASE_URL", new URL(activationRequestUrl, "/").toString());
      this.properties.put("ACTION_URL", activationRequestUrl.toString());
    }

    @Override
    public @NotNull String getType() {
      return "RequestActivation";
    }
  }

  /**
   * Notification indicating that a multi-party approval was granted.
   */
  public static class ActivationApprovedNotification extends NotificationService.Notification {
    protected ActivationApprovedNotification(
        ProjectId projectId,
        @NotNull Activation<ProjectRoleBinding> activation,
        @NotNull UserEmail approver,
        URL activationRequestUrl) throws MalformedURLException {
      super(
          List.of(activation.request().requestingUser()),
          activation.request().reviewers(), // Move reviewers to CC.
          String.format(
              "%s requests access to project %s",
              activation.request().requestingUser(),
              projectId));

      var request = activation.request();

      this.properties.put("APPROVER", approver.email);
      this.properties.put("BENEFICIARY", request.requestingUser());
      this.properties.put("REVIEWERS", request.reviewers());
      this.properties.put("PROJECT_ID", projectId);
      this.properties.put("ROLE", activation.request()
          .requesterPrivilege()
          .roleBinding()
          .role());
      this.properties.put("START_TIME", request.startTime());
      this.properties.put("END_TIME", request.endTime());
      this.properties.put("JUSTIFICATION", request.justification());
      this.properties.put("BASE_URL", new URL(activationRequestUrl, "/").toString());
    }

    @Override
    protected boolean isReply() {
      return true;
    }

    @Override
    public @NotNull String getType() {
      return "ActivationApproved";
    }
  }

  /**
   * Notification indicating that a self-approval was performed.
   */
  public static class ActivationSelfApprovedNotification extends NotificationService.Notification {
    protected ActivationSelfApprovedNotification(
        ProjectId projectId,
        @NotNull Activation<ProjectRoleBinding> activation) {
      super(
          List.of(activation.request().requestingUser()),
          List.of(),
          String.format(
              "Activated roles %s on '%s'",
              String.format("'%s'", activation.request().requesterPrivilege().roleBinding().role()),
              projectId));

      this.properties.put("BENEFICIARY", activation.request().requestingUser());
      this.properties.put("PROJECT_ID", projectId);
      this.properties.put("ROLE", activation.request().requesterPrivilege().roleBinding().role());
      this.properties.put("START_TIME", activation.request().startTime());
      this.properties.put("END_TIME", activation.request().endTime());
      this.properties.put("JUSTIFICATION", activation.request().justification());
    }

    @Override
    protected boolean isReply() {
      return true;
    }

    @Override
    public @NotNull String getType() {
      return "ActivationSelfApproved";
    }
  }

  // -------------------------------------------------------------------------
  // Options.
  // -------------------------------------------------------------------------

  public record Options(int maxNumberOfJitRolesPerSelfApproval) {
    public Options {
      Preconditions.checkArgument(
          maxNumberOfJitRolesPerSelfApproval > 0,
          "The maximum number of JIT roles per self-approval must exceed 1");
    }
  }
}<|MERGE_RESOLUTION|>--- conflicted
+++ resolved
@@ -146,30 +146,16 @@
   @Produces(MediaType.APPLICATION_JSON)
   @Path("policy")
   public @NotNull PolicyResponse getPolicy(
-<<<<<<< HEAD
       @Context @NotNull SecurityContext securityContext) {
-    var iapPrincipal = (UserPrincipal) securityContext.getUserPrincipal();
+    var iapPrincipal = (IapPrincipal) securityContext.getUserPrincipal();
 
     var options = this.mpaCatalog.options();
     return new PolicyResponse(
         justificationPolicy.hint(),
-        iapPrincipal.getId(),
+        iapPrincipal.email(),
         ApplicationVersion.VERSION_STRING,
         (int) options.maxActivationDuration().toMinutes(),
         Math.min(60, (int) options.maxActivationDuration().toMinutes()));
-=======
-    @Context @NotNull SecurityContext securityContext
-  ) {
-    var iapPrincipal = (IapPrincipal) securityContext.getUserPrincipal();
-
-    var options = this.mpaCatalog.options();
-    return new PolicyResponse(
-      justificationPolicy.hint(),
-      iapPrincipal.email(),
-      ApplicationVersion.VERSION_STRING,
-      (int)options.maxActivationDuration().toMinutes(),
-      Math.min(60, (int)options.maxActivationDuration().toMinutes()));
->>>>>>> 55d8c6b4
   }
 
   /**
@@ -227,15 +213,9 @@
     var projectId = new ProjectId(projectIdString);
 
     try {
-<<<<<<< HEAD
       var privileges = this.mpaCatalog.listRequesterPrivileges(
-          iapPrincipal.getId(),
+          iapPrincipal.email(),
           projectId);
-=======
-      var entitlements = this.mpaCatalog.listEntitlements(
-        iapPrincipal.email(),
-        projectId);
->>>>>>> 55d8c6b4
 
       return new ProjectRolesResponse(
           privileges.available()
@@ -297,19 +277,11 @@
         Status.INACTIVE);
 
     try {
-<<<<<<< HEAD
       var reviewers = this.mpaCatalog.listReviewers(
-          iapPrincipal.getId(),
+          iapPrincipal.email(),
           privilege);
 
-      assert !reviewers.contains(iapPrincipal.getId());
-=======
-      var peers = this.mpaCatalog.listReviewers(
-        iapPrincipal.email(),
-        new ProjectRoleBinding(roleBinding));
-
-      assert !peers.contains(iapPrincipal.email());
->>>>>>> 55d8c6b4
+      assert !reviewers.contains(iapPrincipal.email());
 
       return new ProjectRoleReviewersResponse(reviewers);
     } catch (Exception e) {
@@ -366,13 +338,12 @@
     // Create a self approval activation request.
     //
     var requestedRoleBindingDuration = Duration.ofMinutes(request.activationTimeout);
-<<<<<<< HEAD
     List<ActivationRequest<ProjectRoleBinding>> requests = new ArrayList<>();
     for (var role : Set.copyOf(request.roles)) {
       ActivationRequest<ProjectRoleBinding> activationRequest;
       try {
         activationRequest = this.projectRoleActivator.createActivationRequest(
-            iapPrincipal.getId(),
+            iapPrincipal.email(),
             Set.of(),
             new RequesterPrivilege<ProjectRoleBinding>(
                 new ProjectRoleBinding(new RoleBinding(projectId.getFullResourceName(), role)),
@@ -390,7 +361,7 @@
                 LogEvents.API_ACTIVATE_ROLE,
                 String.format(
                     "Received invalid activation request from user '%s' for role '%s' on '%s': %s",
-                    iapPrincipal.getId(),
+                    iapPrincipal.email(),
                     role,
                     projectId.getFullResourceName(),
                     Exceptions.getFullMessage(e)))
@@ -403,75 +374,6 @@
         } else {
           throw new AccessDeniedException("Invalid request", e);
         }
-=======
-    var activationRequest = this.projectRoleActivator.createJitRequest(
-      iapPrincipal.email(),
-      request.roles
-        .stream()
-        .map(r -> new ProjectRoleBinding(new RoleBinding(projectId.getFullResourceName(), r)))
-        .collect(Collectors.toSet()),
-      request.justification,
-      Instant.now().truncatedTo(ChronoUnit.SECONDS),
-      requestedRoleBindingDuration);
-
-    try {
-      //
-      // Activate the request.
-      //
-      var activation = this.projectRoleActivator.activate(activationRequest);
-
-      assert activation != null;
-
-      //
-      // Notify listeners, if any.
-      //
-      for (var service : this.notificationServices) {
-        service.sendNotification(new ActivationSelfApprovedNotification(projectId, activation));
-      }
-
-      //
-      // Leave an audit log trail.
-      //
-      this.logAdapter
-        .newInfoEntry(
-          LogEvents.API_ACTIVATE_ROLE,
-          String.format(
-            "User %s activated roles %s on '%s' for themselves for %d minutes",
-            iapPrincipal.email(),
-            activationRequest.entitlements().stream()
-              .map(ent -> String.format("'%s'", ent.roleBinding().role()))
-              .collect(Collectors.joining(", ")),
-            projectId.getFullResourceName(),
-            requestedRoleBindingDuration.toMinutes()))
-        .addLabels(le -> addLabels(le, activationRequest))
-        .write();
-
-      return new ActivationStatusResponse(
-        iapPrincipal.email(),
-        activation.request(),
-        Entitlement.Status.ACTIVE);
-    }
-    catch (Exception e) {
-      this.logAdapter
-        .newErrorEntry(
-          LogEvents.API_ACTIVATE_ROLE,
-          String.format(
-            "User %s failed to activate roles %s on '%s' for themselves for %d minutes: %s",
-            iapPrincipal.email(),
-            activationRequest.entitlements().stream()
-              .map(ent -> String.format("'%s'", ent.roleBinding().role()))
-              .collect(Collectors.joining(", ")),
-            projectId.getFullResourceName(),
-            requestedRoleBindingDuration.toMinutes(),
-            Exceptions.getFullMessage(e)))
-        .addLabels(le -> addLabels(le, projectId))
-        .addLabels(le -> addLabels(le, activationRequest))
-        .addLabels(le -> addLabels(le, e))
-        .write();
-
-      if (e instanceof AccessDeniedException) {
-        throw (AccessDeniedException)e.fillInStackTrace();
->>>>>>> 55d8c6b4
       }
 
       try {
@@ -499,7 +401,7 @@
                 LogEvents.API_ACTIVATE_ROLE,
                 String.format(
                     "User %s activated roles %s on '%s' for themselves for %d minutes",
-                    iapPrincipal.getId(),
+                    iapPrincipal.email(),
                     activationRequest.requesterPrivilege().roleBinding().role(),
                     projectId.getFullResourceName(),
                     requestedRoleBindingDuration.toMinutes()))
@@ -513,7 +415,7 @@
                 LogEvents.API_ACTIVATE_ROLE,
                 String.format(
                     "User %s failed to activate roles %s on '%s' for themselves for %d minutes: %s",
-                    iapPrincipal.getId(),
+                    iapPrincipal.email(),
                     activationRequest.requesterPrivilege().roleBinding().role(),
                     projectId.getFullResourceName(),
                     requestedRoleBindingDuration.toMinutes(),
@@ -532,7 +434,7 @@
     }
 
     return new ActivationStatusResponse(
-        iapPrincipal.getId(),
+        iapPrincipal.email(),
         requests,
         RequesterPrivilege.Status.ACTIVE);
   }
@@ -606,9 +508,8 @@
     ActivationRequest<ProjectRoleBinding> activationRequest;
 
     try {
-<<<<<<< HEAD
       activationRequest = this.projectRoleActivator.createActivationRequest(
-          iapPrincipal.getId(),
+          iapPrincipal.email(),
           request.reviewers.stream().map(email -> new UserEmail(email)).collect(Collectors.toSet()),
           new RequesterPrivilege<>(new ProjectRoleBinding(roleBinding), roleBinding.role(),
               ActivationTypeFactory.createFromName(request.activationType), Status.INACTIVE),
@@ -621,36 +522,13 @@
               LogEvents.API_ACTIVATE_ROLE,
               String.format(
                   "Received invalid activation request from user '%s' for role '%s' on '%s': %s",
-                  iapPrincipal.getId(),
+                  iapPrincipal.email(),
                   roleBinding,
                   projectId.getFullResourceName(),
                   Exceptions.getFullMessage(e)))
           .addLabels(le -> addLabels(le, projectId))
           .addLabels(le -> addLabels(le, e))
           .write();
-=======
-      activationRequest = this.projectRoleActivator.createMpaRequest(
-        iapPrincipal.email(),
-        Set.of(new ProjectRoleBinding(roleBinding)),
-        request.peers.stream().map(email -> new UserEmail(email)).collect(Collectors.toSet()),
-        request.justification,
-        Instant.now().truncatedTo(ChronoUnit.SECONDS),
-        requestedRoleBindingDuration);
-    }
-    catch (AccessException | IOException e) {
-      this.logAdapter
-        .newErrorEntry(
-          LogEvents.API_ACTIVATE_ROLE,
-          String.format(
-            "Received invalid activation request from user '%s' for role '%s' on '%s': %s",
-            iapPrincipal.email(),
-            roleBinding,
-            projectId.getFullResourceName(),
-            Exceptions.getFullMessage(e)))
-        .addLabels(le -> addLabels(le, projectId))
-        .addLabels(le -> addLabels(le, e))
-        .write();
->>>>>>> 55d8c6b4
 
       if (e instanceof AccessDeniedException) {
         throw (AccessDeniedException) e.fillInStackTrace();
@@ -704,12 +582,11 @@
       // Leave an audit log trail.
       //
       this.logAdapter
-<<<<<<< HEAD
           .newInfoEntry(
               LogEvents.API_REQUEST_ROLE,
               String.format(
                   "User %s requested role '%s' on '%s' for %d minutes",
-                  iapPrincipal.getId(),
+                  iapPrincipal.email(),
                   roleBinding.role(),
                   roleBinding.fullResourceName(),
                   requestedRoleBindingDuration.toMinutes()))
@@ -718,7 +595,7 @@
           .write();
 
       return new ActivationStatusResponse(
-          iapPrincipal.getId(),
+          iapPrincipal.email(),
           List.of(activationRequest),
           RequesterPrivilege.Status.ACTIVATION_PENDING);
     } catch (Exception e) {
@@ -727,7 +604,7 @@
               LogEvents.API_REQUEST_ROLE,
               String.format(
                   "User %s failed to request role '%s' on '%s' for %d minutes: %s",
-                  iapPrincipal.getId(),
+                  iapPrincipal.email(),
                   roleBinding.role(),
                   roleBinding.fullResourceName(),
                   requestedRoleBindingDuration.toMinutes(),
@@ -737,41 +614,6 @@
           .addLabels(le -> addLabels(le, e))
           .addLabel("justification", request.justification)
           .write();
-=======
-        .newInfoEntry(
-          LogEvents.API_REQUEST_ROLE,
-          String.format(
-            "User %s requested role '%s' on '%s' for %d minutes",
-            iapPrincipal.email(),
-            roleBinding.role(),
-            roleBinding.fullResourceName(),
-            requestedRoleBindingDuration.toMinutes()))
-        .addLabels(le -> addLabels(le, projectId))
-        .addLabels(le -> addLabels(le, activationRequest))
-        .write();
-
-      return new ActivationStatusResponse(
-        iapPrincipal.email(),
-        activationRequest,
-        Entitlement.Status.ACTIVATION_PENDING);
-    }
-    catch (Exception e) {
-      this.logAdapter
-        .newErrorEntry(
-          LogEvents.API_REQUEST_ROLE,
-          String.format(
-            "User %s failed to request role '%s' on '%s' for %d minutes: %s",
-            iapPrincipal.email(),
-            roleBinding.role(),
-            roleBinding.fullResourceName(),
-            requestedRoleBindingDuration.toMinutes(),
-            Exceptions.getFullMessage(e)))
-        .addLabels(le -> addLabels(le, projectId))
-        .addLabels(le -> addLabels(le, roleBinding))
-        .addLabels(le -> addLabels(le, e))
-        .addLabel("justification", request.justification)
-        .write();
->>>>>>> 55d8c6b4
 
       if (e instanceof AccessDeniedException) {
         throw (AccessDeniedException) e.fillInStackTrace();
@@ -811,19 +653,11 @@
       }
 
       return new ActivationStatusResponse(
-<<<<<<< HEAD
-          iapPrincipal.getId(),
+          iapPrincipal.email(),
           List.of(activationRequest),
           RequesterPrivilege.Status.ACTIVATION_PENDING); // TODO(later): Could check if's been activated
                                                          // already.
     } catch (Exception e) {
-=======
-        iapPrincipal.email(),
-        activationRequest,
-        Entitlement.Status.ACTIVATION_PENDING); // TODO(later): Could check if's been activated already.
-    }
-    catch (Exception e) {
->>>>>>> 55d8c6b4
       this.logAdapter
           .newErrorEntry(
               LogEvents.API_GET_REQUEST,
@@ -880,13 +714,8 @@
 
     try {
       var activation = this.projectRoleActivator.approve(
-<<<<<<< HEAD
-          iapPrincipal.getId(),
+          iapPrincipal.email(),
           activationRequest);
-=======
-        iapPrincipal.email(),
-        activationRequest);
->>>>>>> 55d8c6b4
 
       assert activation != null;
 
@@ -896,29 +725,21 @@
       var projectId = ProjectId.fromFullResourceName(roleBinding.fullResourceName());
       for (var service : this.notificationServices) {
         service.sendNotification(new ActivationApprovedNotification(
-<<<<<<< HEAD
             projectId,
             activation,
-            iapPrincipal.getId(),
+            iapPrincipal.email(),
             createActivationRequestUrl(uriInfo, projectId, activationToken)));
-=======
-          projectId,
-          activation,
-          iapPrincipal.email(),
-          createActivationRequestUrl(uriInfo, projectId, activationToken)));
->>>>>>> 55d8c6b4
       }
 
       //
       // Leave an audit trail.
       //
       this.logAdapter
-<<<<<<< HEAD
           .newInfoEntry(
               LogEvents.API_ACTIVATE_ROLE,
               String.format(
                   "User %s approved role '%s' on '%s' for %s",
-                  iapPrincipal.getId(),
+                  iapPrincipal.email(),
                   roleBinding.role(),
                   roleBinding.fullResourceName(),
                   activationRequest.requestingUser()))
@@ -926,7 +747,7 @@
           .write();
 
       return new ActivationStatusResponse(
-          iapPrincipal.getId(),
+          iapPrincipal.email(),
           List.of(activationRequest),
           RequesterPrivilege.Status.ACTIVE);
     } catch (Exception e) {
@@ -935,7 +756,7 @@
               LogEvents.API_ACTIVATE_ROLE,
               String.format(
                   "User %s failed to activate role '%s' on '%s' for %s: %s",
-                  iapPrincipal.getId(),
+                  iapPrincipal.email(),
                   roleBinding.role(),
                   roleBinding.fullResourceName(),
                   activationRequest.requestingUser(),
@@ -943,38 +764,6 @@
           .addLabels(le -> addLabels(le, activationRequest))
           .addLabels(le -> addLabels(le, e))
           .write();
-=======
-        .newInfoEntry(
-          LogEvents.API_ACTIVATE_ROLE,
-          String.format(
-            "User %s approved role '%s' on '%s' for %s",
-            iapPrincipal.email(),
-            roleBinding.role(),
-            roleBinding.fullResourceName(),
-            activationRequest.requestingUser()))
-        .addLabels(le -> addLabels(le, activationRequest))
-        .write();
-
-      return new ActivationStatusResponse(
-        iapPrincipal.email(),
-        activationRequest,
-        Entitlement.Status.ACTIVE);
-    }
-    catch (Exception e) {
-      this.logAdapter
-        .newErrorEntry(
-          LogEvents.API_ACTIVATE_ROLE,
-          String.format(
-            "User %s failed to activate role '%s' on '%s' for %s: %s",
-            iapPrincipal.email(),
-            roleBinding.role(),
-            roleBinding.fullResourceName(),
-            activationRequest.requestingUser(),
-            Exceptions.getFullMessage(e)))
-        .addLabels(le -> addLabels(le, activationRequest))
-        .addLabels(le -> addLabels(le, e))
-        .write();
->>>>>>> 55d8c6b4
 
       if (e instanceof AccessDeniedException) {
         throw (AccessDeniedException) e.fillInStackTrace();
@@ -1143,7 +932,7 @@
     public final @NotNull List<ActivationStatus> items;
 
     private ActivationStatusResponse(
-        UserId caller,
+        UserEmail caller,
         @NotNull List<ActivationRequest<ProjectRoleBinding>> requests,
         RequesterPrivilege.Status status) {
       Preconditions.checkNotNull(requests);
