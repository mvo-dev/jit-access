//
// Copyright 2024 Google LLC
//
// Licensed to the Apache Software Foundation (ASF) under one
// or more contributor license agreements.  See the NOTICE file
// distributed with this work for additional information
// regarding copyright ownership.  The ASF licenses this file
// to you under the Apache License, Version 2.0 (the
// "License"); you may not use this file except in compliance
// with the License.  You may obtain a copy of the License at
//
//   http://www.apache.org/licenses/LICENSE-2.0
//
// Unless required by applicable law or agreed to in writing,
// software distributed under the License is distributed on an
// "AS IS" BASIS, WITHOUT WARRANTIES OR CONDITIONS OF ANY
// KIND, either express or implied.  See the License for the
// specific language governing permissions and limitations
// under the License.
//

package com.google.solutions.jitaccess.core.catalog.project;

import com.google.api.services.cloudasset.v1.model.Binding;
import com.google.api.services.cloudasset.v1.model.Expr;
import com.google.api.services.cloudasset.v1.model.Policy;
import com.google.api.services.cloudasset.v1.model.PolicyInfo;
import com.google.api.services.directory.model.Group;
import com.google.api.services.directory.model.Member;
import com.google.solutions.jitaccess.cel.TemporaryIamCondition;
import com.google.solutions.jitaccess.core.*;
<<<<<<< HEAD
import com.google.solutions.jitaccess.core.catalog.ExternalApproval;
import com.google.solutions.jitaccess.core.catalog.PeerApproval;
import com.google.solutions.jitaccess.core.catalog.RequesterPrivilege;
import com.google.solutions.jitaccess.core.catalog.SelfApproval;
=======
import com.google.solutions.jitaccess.core.auth.UserEmail;
import com.google.solutions.jitaccess.core.catalog.ActivationType;
import com.google.solutions.jitaccess.core.catalog.Entitlement;
import com.google.solutions.jitaccess.core.catalog.ProjectId;
>>>>>>> 55d8c6b4
import com.google.solutions.jitaccess.core.clients.AssetInventoryClient;
import com.google.solutions.jitaccess.core.clients.DirectoryGroupsClient;
import org.junit.jupiter.api.Test;
import org.mockito.Mockito;

import java.io.IOException;
import java.time.Instant;
import java.time.temporal.ChronoUnit;
import java.util.EnumSet;
import java.util.List;
import java.util.Set;
import java.util.concurrent.Executor;
import java.util.stream.Collectors;

import static org.junit.jupiter.api.Assertions.*;
import static org.mockito.ArgumentMatchers.eq;
import static org.mockito.Mockito.when;

public class TestAssetInventoryRepository {
  private static final UserEmail SAMPLE_USER = new UserEmail("user-1@example.com");
  private static final ProjectId SAMPLE_PROJECT = new ProjectId("project-1");
  private static final String SELF_APPROVAL_CONDITION = "has({}.jitAccessConstraint)";
  private static final String PEER_CONDITION = "has({}.multiPartyApprovalConstraint.topic)";
  private static final String REQUESTER_CONDITION = "has({}.externalApprovalConstraint.topic)";
  private static final String REVIEWER_CONDITION = "has({}.reviewerPrivilege.topic)";
  private static final String PEER_CONDITION_OTHER_TOPIC = "has({}.multiPartyApprovalConstraint.other_topic)";
  private static final String REQUESTER_CONDITION_OTHER_TOPIC = "has({}.externalApprovalConstraint.other_topic)";
  private static final String REVIEWER_CONDITION_OTHER_TOPIC = "has({}.reviewerPrivilege.other_topic)";
  private static final String PEER_CONDITION_NO_TOPIC = "has({}.multiPartyApprovalConstraint)";
  private static final String REQUESTER_CONDITION_NO_TOPIC = "has({}.externalApprovalConstraint)";
  private static final String REVIEWER_CONDITION_NO_TOPIC = "has({}.reviewerPrivilege)";

  private class SynchronousExecutor implements Executor {

    @Override
    public void execute(Runnable command) {
      command.run();
    }
  }

<<<<<<< HEAD
  private AssetInventoryClient setupTestBindings() throws Exception {
    var jitBindingForUser = new Binding()
        .setRole("roles/for-user")
        .setCondition(new Expr().setExpression(SELF_APPROVAL_CONDITION))
        .setMembers(List.of("user:" + SAMPLE_USER.email, "user:other@example.com"));
    var peerBindingForUser = new Binding()
        .setRole("roles/for-user")
        .setCondition(new Expr().setExpression(PEER_CONDITION))
        .setMembers(List.of("user:" + SAMPLE_USER.email, "user:other@example.com"));
    var peerBindingOtherTopic = new Binding()
        .setRole("roles/for-user")
        .setCondition(new Expr().setExpression(PEER_CONDITION_OTHER_TOPIC))
        .setMembers(List.of("user:" + SAMPLE_USER.email, "user:other@example.com"));
    var peerBindingNoTopic = new Binding()
        .setRole("roles/for-user")
        .setCondition(new Expr().setExpression(PEER_CONDITION_NO_TOPIC))
        .setMembers(List.of("user:" + SAMPLE_USER.email, "user:other@example.com"));
    var externalBindingForUser = new Binding()
        .setRole("roles/for-user")
        .setCondition(new Expr().setExpression(REQUESTER_CONDITION))
        .setMembers(List.of("user:" + SAMPLE_USER.email, "user:other@example.com"));
    var externalBindingOtherTopic = new Binding()
        .setRole("roles/for-user")
        .setCondition(new Expr().setExpression(REQUESTER_CONDITION_OTHER_TOPIC))
        .setMembers(List.of("user:" + SAMPLE_USER.email, "user:other@example.com"));
    var externalBindingNoTopic = new Binding()
        .setRole("roles/for-user")
        .setCondition(new Expr().setExpression(REQUESTER_CONDITION_NO_TOPIC))
        .setMembers(List.of("user:" + SAMPLE_USER.email, "user:other@example.com"));
    var reviewerBindingForUser = new Binding()
        .setRole("roles/for-user")
        .setCondition(new Expr().setExpression(REVIEWER_CONDITION))
        .setMembers(List.of("user:" + SAMPLE_USER.email, "user:other@example.com"));
    var reviewerBindingOtherTopic = new Binding()
        .setRole("roles/for-user")
        .setCondition(new Expr().setExpression(REVIEWER_CONDITION_OTHER_TOPIC))
        .setMembers(List.of("user:" + SAMPLE_USER.email, "user:other@example.com"));
    var reviewerBindingNoTopic = new Binding()
        .setRole("roles/for-user")
        .setCondition(new Expr().setExpression(REVIEWER_CONDITION_NO_TOPIC))
        .setMembers(List.of("user:" + SAMPLE_USER.email, "user:other@example.com"));

    var caiClient = Mockito.mock(AssetInventoryClient.class);
    when(caiClient
        .getEffectiveIamPolicies(
            eq("organization/0"),
            eq(SAMPLE_PROJECT)))
        .thenReturn(List.of(
            new PolicyInfo()
                .setAttachedResource(SAMPLE_PROJECT.path())
                .setPolicy(new Policy()
                    .setBindings(
                        List.of(jitBindingForUser,
                            peerBindingForUser,
                            peerBindingOtherTopic,
                            peerBindingNoTopic,
                            externalBindingForUser,
                            externalBindingOtherTopic,
                            externalBindingNoTopic,
                            reviewerBindingForUser,
                            reviewerBindingOtherTopic,
                            reviewerBindingNoTopic)))));
    return caiClient;
  }

  // ---------------------------------------------------------------------------
  // awaitAndRethrow.
  // ---------------------------------------------------------------------------

  @Test
  public void whenFutureThrowsIoException_ThenAwaitAndRethrowPropagatesException() {
    var future = ThrowingCompletableFuture.<String>submit(
        () -> {
          throw new IOException("IO!");
        },
        new SynchronousExecutor());

    assertThrows(
        IOException.class,
        () -> AssetInventoryRepository.awaitAndRethrow(future));
  }

  @Test
  public void whenFutureThrowsAccessException_ThenAwaitAndRethrowPropagatesException() {
    var future = ThrowingCompletableFuture.<String>submit(
        () -> {
          throw new AccessDeniedException("Access!");
        },
        new SynchronousExecutor());

    assertThrows(
        AccessException.class,
        () -> AssetInventoryRepository.awaitAndRethrow(future));
  }

  @Test
  public void whenFutureThrowsOtherException_ThenAwaitAndRethrowWrapsException() {
    var future = ThrowingCompletableFuture.<String>submit(
        () -> {
          throw new RuntimeException("Runtime!");
        },
        new SynchronousExecutor());

    assertThrows(
        IOException.class,
        () -> AssetInventoryRepository.awaitAndRethrow(future));
  }

  // ---------------------------------------------------------------------------
=======
  //---------------------------------------------------------------------------
>>>>>>> 55d8c6b4
  // findProjectBindings.
  // ---------------------------------------------------------------------------

  @Test
  public void whenEffectiveIamPoliciesEmpty_ThenFindProjectBindingsReturnsEmptyList() throws Exception {
    var caiClient = Mockito.mock(AssetInventoryClient.class);
    when(caiClient
        .getEffectiveIamPolicies(
            eq("organization/0"),
            eq(SAMPLE_PROJECT)))
        .thenReturn(List.of());

    var repository = new AssetInventoryRepository(
        new SynchronousExecutor(),
        Mockito.mock(DirectoryGroupsClient.class),
        caiClient,
        new AssetInventoryRepository.Options("organization/0"));

    var bindings = repository.findProjectBindings(
        SAMPLE_USER,
        SAMPLE_PROJECT);

    assertNotNull(bindings);
    assertIterableEquals(List.of(), bindings);
  }

  @Test
  public void whenEffectiveIamPoliciesContainsInapplicableBindings_ThenFindProjectBindingsReturnsEmptyList()
      throws Exception {
    var bindingForOtherUser = new Binding()
        .setRole("roles/for-other-user")
        .setMembers(List.of("user:other@example.com"));
    var bindingForServiceAccount = new Binding()
        .setRole("roles/for-service-account")
        .setMembers(List.of("serviceAccount:other@example.iam.gserviceaccount.com"));
    var permanentBindingForGroup = new Binding()
        .setRole("roles/for-group")
        .setMembers(List.of("group:other@example.com"));

    var caiClient = Mockito.mock(AssetInventoryClient.class);
    when(caiClient
        .getEffectiveIamPolicies(
            eq("organization/0"),
            eq(SAMPLE_PROJECT)))
        .thenReturn(List.of(
            new PolicyInfo()
                .setAttachedResource(SAMPLE_PROJECT.path())
                .setPolicy(new Policy()
                    .setBindings(List.of(
                        bindingForOtherUser,
                        bindingForServiceAccount,
                        permanentBindingForGroup)))));

    var repository = new AssetInventoryRepository(
        new SynchronousExecutor(),
        Mockito.mock(DirectoryGroupsClient.class),
        caiClient,
        new AssetInventoryRepository.Options("organization/0"));

    var bindings = repository.findProjectBindings(
        SAMPLE_USER,
        SAMPLE_PROJECT);

    assertNotNull(bindings);
    assertIterableEquals(List.of(), bindings);
  }

  @Test
  public void whenEffectiveIamPoliciesContainsBindingsForUser_ThenFindProjectBindingsReturnsList()
      throws Exception {
    var bindingForOtherUser = new Binding()
        .setRole("roles/for-other-user")
        .setMembers(List.of("user:other@example.com"));
    var bindingForServiceAccount = new Binding()
        .setRole("roles/for-service-account")
        .setMembers(List.of("serviceAccount:other@example.iam.gserviceaccount.com"));
    var permanentBindingForUser = new Binding()
        .setRole("roles/for-user-permanent")
        .setMembers(List.of("user:" + SAMPLE_USER.email, "user:other@example.com"));
    var conditionalBindingForUser = new Binding()
        .setRole("roles/for-user-conditional")
        .setCondition(new Expr().setExpression("true"))
        .setMembers(List.of("user:" + SAMPLE_USER.email, "user:other@example.com"));

    var caiClient = Mockito.mock(AssetInventoryClient.class);
    when(caiClient
        .getEffectiveIamPolicies(
            eq("organization/0"),
            eq(SAMPLE_PROJECT)))
        .thenReturn(List.of(
            new PolicyInfo()
                .setAttachedResource(SAMPLE_PROJECT.path())
                .setPolicy(new Policy()
                    .setBindings(List.of(
                        bindingForOtherUser,
                        bindingForServiceAccount,
                        permanentBindingForUser,
                        conditionalBindingForUser)))));

    var repository = new AssetInventoryRepository(
        new SynchronousExecutor(),
        Mockito.mock(DirectoryGroupsClient.class),
        caiClient,
        new AssetInventoryRepository.Options("organization/0"));

    var bindings = repository.findProjectBindings(
        SAMPLE_USER,
        SAMPLE_PROJECT);

    assertNotNull(bindings);
    assertIterableEquals(
        List.of(
            "roles/for-user-permanent",
            "roles/for-user-conditional"),
        bindings.stream().map(Binding::getRole).collect(Collectors.toList()));
  }

  @Test
  public void whenEffectiveIamPoliciesContainsBindingsForGroup_ThenFindProjectBindingsReturnsList()
      throws Exception {
    var bindingForGroup1 = new Binding()
        .setRole("roles/for-group-1")
        .setMembers(List.of("group:group-1@example.com"));
    var bindingForGroup2 = new Binding()
        .setRole("roles/for-group-2")
        .setMembers(List.of("group:group-2@example.com"));
    var bindingForOtherGroup = new Binding()
        .setRole("roles/for-other-group")
        .setMembers(List.of("group:other-group@example.com"));

    var groupsClient = Mockito.mock(DirectoryGroupsClient.class);
    when(groupsClient
        .listDirectGroupMemberships(eq(SAMPLE_USER)))
        .thenReturn(List.of(
            new Group().setEmail("group-1@example.com"),
            new Group().setEmail("group-2@example.com"),
            new Group().setEmail("junk@example.com")));

    var caiClient = Mockito.mock(AssetInventoryClient.class);
    when(caiClient
        .getEffectiveIamPolicies(
            eq("organization/0"),
            eq(SAMPLE_PROJECT)))
        .thenReturn(List.of(
            new PolicyInfo()
                .setAttachedResource("organization/0")
                .setPolicy(new Policy()
                    .setBindings(List.of(
                        bindingForGroup1))),
            new PolicyInfo()
                .setAttachedResource(SAMPLE_PROJECT.path())
                .setPolicy(new Policy()
                    .setBindings(List.of(
                        bindingForGroup2,
                        bindingForOtherGroup)))));

    var repository = new AssetInventoryRepository(
        new SynchronousExecutor(),
        groupsClient,
        caiClient,
        new AssetInventoryRepository.Options("organization/0"));

    var bindings = repository.findProjectBindings(
        SAMPLE_USER,
        SAMPLE_PROJECT);

    assertNotNull(bindings);
    assertIterableEquals(
        List.of(
            "roles/for-group-1",
            "roles/for-group-2"),
        bindings.stream().map(Binding::getRole).collect(Collectors.toList()));
  }

  // ---------------------------------------------------------------------------
  // findRequesterPrivileges.
  // ---------------------------------------------------------------------------

  @Test
  public void whenEffectiveIamPoliciesContainEligibleSelfApprovalBinding_ThenFindRequesterPrivilegesReturnsList()
      throws Exception {
    var caiClient = setupTestBindings();

    var repository = new AssetInventoryRepository(
        new SynchronousExecutor(),
        Mockito.mock(DirectoryGroupsClient.class),
        caiClient,
        new AssetInventoryRepository.Options("organization/0"));

    var privileges = repository.findRequesterPrivileges(
        SAMPLE_USER,
        SAMPLE_PROJECT,
        Set.of(new SelfApproval()),
        EnumSet.of(RequesterPrivilege.Status.INACTIVE));

    assertIterableEquals(
        List.of("roles/for-user"),
        privileges.available().stream().map(e -> e.id().roleBinding().role())
            .collect(Collectors.toList()));
    var selfApprovalPrivilege = privileges.available().first();
    assertEquals(new SelfApproval().name(), selfApprovalPrivilege.activationType().name());
    assertEquals(RequesterPrivilege.Status.INACTIVE, selfApprovalPrivilege.status());
  }

  @Test
  public void whenEffectiveIamPoliciesContainEligiblePeerApprovalBinding_ThenFindRequesterPrivilegesReturnsList()
      throws Exception {
    var caiClient = setupTestBindings();

    var repository = new AssetInventoryRepository(
        new SynchronousExecutor(),
        Mockito.mock(DirectoryGroupsClient.class),
        caiClient,
        new AssetInventoryRepository.Options("organization/0"));

    var privileges = repository.findRequesterPrivileges(
        SAMPLE_USER,
        SAMPLE_PROJECT,
        Set.of(new PeerApproval("topic")),
        EnumSet.of(RequesterPrivilege.Status.INACTIVE));

    assertIterableEquals(
        List.of("roles/for-user"),
        privileges.available().stream().map(e -> e.id().roleBinding().role())
            .collect(Collectors.toList()));
    var peerApprovalPrivilege = privileges.available().first();
    assertEquals(new PeerApproval("topic").name(), peerApprovalPrivilege.activationType().name());
    assertEquals(RequesterPrivilege.Status.INACTIVE, peerApprovalPrivilege.status());
  }

  @Test
  public void whenEffectiveIamPoliciesContainEligiblePeerApprovalBindingWithOtherTopic_ThenFindRequesterPrivilegesReturnsList()
      throws Exception {
    var caiClient = setupTestBindings();

    var repository = new AssetInventoryRepository(
        new SynchronousExecutor(),
        Mockito.mock(DirectoryGroupsClient.class),
        caiClient,
        new AssetInventoryRepository.Options("organization/0"));

    var privileges = repository.findRequesterPrivileges(
        SAMPLE_USER,
        SAMPLE_PROJECT,
        Set.of(new PeerApproval("other_topic")),
        EnumSet.of(RequesterPrivilege.Status.INACTIVE));

    assertIterableEquals(
        List.of("roles/for-user"),
        privileges.available().stream().map(e -> e.id().roleBinding().role())
            .collect(Collectors.toList()));
    var peerApprovalPrivilege = privileges.available().first();
    assertEquals(new PeerApproval("other_topic").name(), peerApprovalPrivilege.activationType().name());
    assertEquals(RequesterPrivilege.Status.INACTIVE, peerApprovalPrivilege.status());
  }

  @Test
  public void whenEffectiveIamPoliciesContainEligiblePeerApprovalBindingWithNoTopic_ThenFindRequesterPrivilegesReturnsList()
      throws Exception {
    var caiClient = setupTestBindings();

    var repository = new AssetInventoryRepository(
        new SynchronousExecutor(),
        Mockito.mock(DirectoryGroupsClient.class),
        caiClient,
        new AssetInventoryRepository.Options("organization/0"));

    var privileges = repository.findRequesterPrivileges(
        SAMPLE_USER,
        SAMPLE_PROJECT,
        Set.of(new PeerApproval("")),
        EnumSet.of(RequesterPrivilege.Status.INACTIVE));

    var peerPrivileges = privileges.available();
    assertEquals(3, peerPrivileges.size());

    var peerApprovalPrivilege = peerPrivileges.stream().findFirst().get();
    assertEquals(new PeerApproval("").name(), peerApprovalPrivilege.activationType().name());
    assertEquals(RequesterPrivilege.Status.INACTIVE, peerApprovalPrivilege.status());

    peerApprovalPrivilege = peerPrivileges.stream().skip(1).findFirst().get();
    assertEquals(new PeerApproval("other_topic").name(), peerApprovalPrivilege.activationType().name());
    assertEquals(RequesterPrivilege.Status.INACTIVE, peerApprovalPrivilege.status());

    peerApprovalPrivilege = peerPrivileges.stream().skip(2).findFirst().get();
    assertEquals(new PeerApproval("topic").name(), peerApprovalPrivilege.activationType().name());
    assertEquals(RequesterPrivilege.Status.INACTIVE, peerApprovalPrivilege.status());
  }

  @Test
  public void whenEffectiveIamPoliciesContainEligibleExternalApprovalBinding_ThenFindRequesterPrivilegesReturnsList()
      throws Exception {
    var caiClient = setupTestBindings();

    var repository = new AssetInventoryRepository(
        new SynchronousExecutor(),
        Mockito.mock(DirectoryGroupsClient.class),
        caiClient,
        new AssetInventoryRepository.Options("organization/0"));

    var privileges = repository.findRequesterPrivileges(
        SAMPLE_USER,
        SAMPLE_PROJECT,
        Set.of(new ExternalApproval("topic")),
        EnumSet.of(RequesterPrivilege.Status.INACTIVE));

    assertIterableEquals(
        List.of("roles/for-user"),
        privileges.available().stream().map(e -> e.id().roleBinding().role())
            .collect(Collectors.toList()));
    var externalApprovalprivilege = privileges.available().first();
    assertEquals(new ExternalApproval("topic").name(), externalApprovalprivilege.activationType().name());
    assertEquals(RequesterPrivilege.Status.INACTIVE, externalApprovalprivilege.status());
  }

  @Test
  public void whenEffectiveIamPoliciesContainEligibleExternalApprovalBindingWithOtherTopic_ThenFindRequesterPrivilegesReturnsList()
      throws Exception {
    var caiClient = setupTestBindings();

    var repository = new AssetInventoryRepository(
        new SynchronousExecutor(),
        Mockito.mock(DirectoryGroupsClient.class),
        caiClient,
        new AssetInventoryRepository.Options("organization/0"));

    var privileges = repository.findRequesterPrivileges(
        SAMPLE_USER,
        SAMPLE_PROJECT,
        Set.of(new ExternalApproval("other_topic")),
        EnumSet.of(RequesterPrivilege.Status.INACTIVE));

    assertIterableEquals(
        List.of("roles/for-user"),
        privileges.available().stream().map(e -> e.id().roleBinding().role())
            .collect(Collectors.toList()));
    var externalApprovalPrivilege = privileges.available().first();
    assertEquals(new ExternalApproval("other_topic").name(),
        externalApprovalPrivilege.activationType().name());
    assertEquals(RequesterPrivilege.Status.INACTIVE, externalApprovalPrivilege.status());
  }

  @Test
  public void whenEffectiveIamPoliciesContainEligibleExternalApprovalBindingWithNoTopic_ThenFindRequesterPrivilegesReturnsList()
      throws Exception {
    var caiClient = setupTestBindings();

    var repository = new AssetInventoryRepository(
        new SynchronousExecutor(),
        Mockito.mock(DirectoryGroupsClient.class),
        caiClient,
        new AssetInventoryRepository.Options("organization/0"));

    var privileges = repository.findRequesterPrivileges(
        SAMPLE_USER,
        SAMPLE_PROJECT,
        Set.of(new ExternalApproval("")),
        EnumSet.of(RequesterPrivilege.Status.INACTIVE));

    var externalPrivileges = privileges.available();
    assertEquals(3, externalPrivileges.size());

    var externalApprovalPrivilege = externalPrivileges.stream().findFirst().get();
    assertEquals(new ExternalApproval("").name(), externalApprovalPrivilege.activationType().name());
    assertEquals(RequesterPrivilege.Status.INACTIVE, externalApprovalPrivilege.status());

    externalApprovalPrivilege = externalPrivileges.stream().skip(1).findFirst().get();
    assertEquals(new ExternalApproval("other_topic").name(),
        externalApprovalPrivilege.activationType().name());
    assertEquals(RequesterPrivilege.Status.INACTIVE, externalApprovalPrivilege.status());

    externalApprovalPrivilege = externalPrivileges.stream().skip(2).findFirst().get();
    assertEquals(new ExternalApproval("topic").name(), externalApprovalPrivilege.activationType().name());
    assertEquals(RequesterPrivilege.Status.INACTIVE, externalApprovalPrivilege.status());
  }

  @Test
  public void whenEffectiveIamPoliciesContainEligibleBindingsWithDifferentType_ThenFindRequesterPrivilegesReturnsList()
      throws Exception {
    var caiClient = setupTestBindings();

    var repository = new AssetInventoryRepository(
        new SynchronousExecutor(),
        Mockito.mock(DirectoryGroupsClient.class),
        caiClient,
        new AssetInventoryRepository.Options("organization/0"));

    var privileges = repository.findRequesterPrivileges(
        SAMPLE_USER,
        SAMPLE_PROJECT,
        Set.of(new SelfApproval(), new PeerApproval("topic"),
            new ExternalApproval("topic")),
        EnumSet.of(RequesterPrivilege.Status.INACTIVE));

    assertIterableEquals(
        List.of("roles/for-user", "roles/for-user", "roles/for-user"),
        privileges.available().stream().map(e -> e.id().roleBinding().role())
            .collect(Collectors.toList()));
    assertEquals(3, privileges.available().size());
    var externalApprovalPrivilege = privileges.available().first();
    assertEquals(new ExternalApproval("topic").name(), externalApprovalPrivilege.activationType().name());
    assertEquals(RequesterPrivilege.Status.INACTIVE, externalApprovalPrivilege.status());
    var peerApprovalPrivilege = privileges.available().stream().skip(1).findFirst()
        .get();
    assertEquals(new PeerApproval("topic").name(), peerApprovalPrivilege.activationType().name());
    assertEquals(RequesterPrivilege.Status.INACTIVE, peerApprovalPrivilege.status());
    var selfApprovalPrivilege = privileges.available().last();
    assertEquals(new SelfApproval().name(), selfApprovalPrivilege.activationType().name());
    assertEquals(RequesterPrivilege.Status.INACTIVE, selfApprovalPrivilege.status());

  }

  @Test
  public void whenEffectiveIamPoliciesContainsExpiredActivation_ThenFindRequesterPrivilegesReturnsList()
      throws Exception {
    var jitBindingForUser = new Binding()
        .setRole("roles/for-user")
        .setCondition(new Expr().setExpression(SELF_APPROVAL_CONDITION))
        .setMembers(List.of("user:" + SAMPLE_USER.email, "user:other@example.com"));
    var expiredActivationForUser = new Binding()
        .setRole("roles/for-user")
        .setCondition(new Expr()
            .setTitle(PrivilegeFactory.ACTIVATION_CONDITION_TITLE)
            .setExpression(new TemporaryIamCondition(
                Instant.now().minus(2, ChronoUnit.HOURS),
                Instant.now().minus(1, ChronoUnit.HOURS)).toString()))
        .setMembers(List.of("user:" + SAMPLE_USER.email));

    var caiClient = Mockito.mock(AssetInventoryClient.class);
    when(caiClient
        .getEffectiveIamPolicies(
            eq("organization/0"),
            eq(SAMPLE_PROJECT)))
        .thenReturn(List.of(
            new PolicyInfo()
                .setAttachedResource(SAMPLE_PROJECT.path())
                .setPolicy(new Policy()
                    .setBindings(List.of(jitBindingForUser,
                        expiredActivationForUser)))));

    var repository = new AssetInventoryRepository(
        new SynchronousExecutor(),
        Mockito.mock(DirectoryGroupsClient.class),
        caiClient,
        new AssetInventoryRepository.Options("organization/0"));

    //
    // AVAILABLE + ACTIVE.
    //
    {
      var privileges = repository.findRequesterPrivileges(
          SAMPLE_USER,
          SAMPLE_PROJECT,
          Set.of(new SelfApproval()),
          EnumSet.of(RequesterPrivilege.Status.INACTIVE,
              RequesterPrivilege.Status.ACTIVE));
      var privilege = privileges.available().first();
      assertEquals(new SelfApproval().name(), privilege.activationType().name());
      assertEquals(RequesterPrivilege.Status.INACTIVE, privilege.status());
    }

    //
    // AVAILABLE + ACTIVE + EXPIRED.
    //
    {
      var privileges = repository.findRequesterPrivileges(
          SAMPLE_USER,
          SAMPLE_PROJECT,
          Set.of(new SelfApproval(), new PeerApproval("topic")),
          EnumSet.of(RequesterPrivilege.Status.INACTIVE, RequesterPrivilege.Status.ACTIVE,
              RequesterPrivilege.Status.EXPIRED));

      assertEquals(1, privileges.available().size());
      assertEquals(1, privileges.available().size());

      var privilege = privileges.available().first();
      assertEquals(new SelfApproval().name(), privilege.activationType().name());
      assertEquals(RequesterPrivilege.Status.INACTIVE, privilege.status());

      assertEquals(
          "roles/for-user",
          privileges.available().stream().toList().get(0).id()
              .roleBinding()
              .role());
    }

  }

  @Test
  public void whenEffectiveIamPoliciesContainsActivation_ThenFindRequesterPrivilegesReturnsList()
      throws Exception {
    var jitBindingForUser = new Binding()
        .setRole("roles/for-user")
        .setCondition(new Expr().setExpression(SELF_APPROVAL_CONDITION))
        .setMembers(List.of("user:" + SAMPLE_USER.email, "user:other@example.com"));
    var expiredActivationForUser = new Binding()
        .setRole("roles/for-user")
        .setCondition(new Expr()
            .setTitle(PrivilegeFactory.ACTIVATION_CONDITION_TITLE)
            .setExpression(new TemporaryIamCondition(
                Instant.now().minus(1, ChronoUnit.HOURS),
                Instant.now().plus(1, ChronoUnit.HOURS)).toString()))
        .setMembers(List.of("user:" + SAMPLE_USER.email));

    var caiClient = Mockito.mock(AssetInventoryClient.class);
    when(caiClient
        .getEffectiveIamPolicies(
            eq("organization/0"),
            eq(SAMPLE_PROJECT)))
        .thenReturn(List.of(
            new PolicyInfo()
                .setAttachedResource(SAMPLE_PROJECT.path())
                .setPolicy(new Policy()
                    .setBindings(List.of(jitBindingForUser,
                        expiredActivationForUser)))));

    var repository = new AssetInventoryRepository(
        new SynchronousExecutor(),
        Mockito.mock(DirectoryGroupsClient.class),
        caiClient,
        new AssetInventoryRepository.Options("organization/0"));

    var privileges = repository.findRequesterPrivileges(
        SAMPLE_USER,
        SAMPLE_PROJECT,
        Set.of(new SelfApproval(), new PeerApproval("topic")),
        EnumSet.of(RequesterPrivilege.Status.INACTIVE, RequesterPrivilege.Status.ACTIVE));
    var privilege = privileges.available().first();
    assertEquals(new SelfApproval().name(), privilege.activationType().name());
    assertEquals(RequesterPrivilege.Status.ACTIVE, privilege.status());

  }

  // ---------------------------------------------------------------------------
  // findReviewerPrivelegeHolders.
  // ---------------------------------------------------------------------------

  @Test
  public void whenEffectiveIamPoliciesOnlyContainInapplicableBindings_ThenFindReviewerPrivelegeHoldersHoldersReturnsEmptyList()
      throws Exception {
    var otherBinding1 = new Binding()
        .setRole("roles/other-1")
        .setCondition(new Expr().setExpression(PEER_CONDITION))
        .setMembers(List.of("user:" + SAMPLE_USER.email, "user:other@example.com"));
    var otherBinding2 = new Binding()
        .setRole("roles/role-1")
        .setCondition(new Expr().setExpression(SELF_APPROVAL_CONDITION))
        .setMembers(List.of("user:" + SAMPLE_USER.email, "user:other@example.com"));
    var otherBinding3 = new Binding()
        .setRole("roles/role-1")
        .setCondition(new Expr().setExpression(REVIEWER_CONDITION))
        .setMembers(List.of("user:" + SAMPLE_USER.email, "user:other@example.com"));

    var caiClient = Mockito.mock(AssetInventoryClient.class);
    when(caiClient
        .getEffectiveIamPolicies(
            eq("organization/0"),
            eq(SAMPLE_PROJECT)))
        .thenReturn(List.of(
            new PolicyInfo()
                .setAttachedResource(SAMPLE_PROJECT.path())
                .setPolicy(new Policy()
                    .setBindings(List.of(otherBinding1,
                        otherBinding2,
                        otherBinding3)))));

    var repository = new AssetInventoryRepository(
        new SynchronousExecutor(),
        Mockito.mock(DirectoryGroupsClient.class),
        caiClient,
        new AssetInventoryRepository.Options("organization/0"));

    var holders = repository.findReviewerPrivelegeHolders(
        new ProjectRoleBinding(new RoleBinding(SAMPLE_PROJECT, "roles/role-1")),
        new PeerApproval("topic"));

    assertNotNull(holders);
    assertTrue(holders.isEmpty());
  }

  @Test
  public void whenEffectiveIamPoliciesContainUsers_ThenFindReviewerPrivelegeHoldersHoldersReturnsList()
      throws Exception {
    var role = new RoleBinding(SAMPLE_PROJECT, "roles/role-1");

    var caiClient = Mockito.mock(AssetInventoryClient.class);
    when(caiClient
        .getEffectiveIamPolicies(
            eq("organization/0"),
            eq(SAMPLE_PROJECT)))
        .thenReturn(List.of(
            new PolicyInfo()
                .setAttachedResource("organization/0")
                .setPolicy(new Policy()
                    .setBindings(List.of(new Binding()
                        .setRole(role.role())
                        .setCondition(new Expr()
                            .setExpression(PEER_CONDITION))
                        .setMembers(List.of(
                            "user:user-1@example.com",
                            "user:user-2@example.com"))))),
            new PolicyInfo()
                .setAttachedResource(SAMPLE_PROJECT.path())
                .setPolicy(new Policy()
                    .setBindings(List.of(new Binding()
                        .setRole(role.role())
                        .setCondition(new Expr()
                            .setExpression(PEER_CONDITION))
                        .setMembers(List.of(
                            "user:user-2@example.com")))))));

    var repository = new AssetInventoryRepository(
        new SynchronousExecutor(),
        Mockito.mock(DirectoryGroupsClient.class),
        caiClient,
        new AssetInventoryRepository.Options("organization/0"));

    var holders = repository.findReviewerPrivelegeHolders(
        new ProjectRoleBinding(role),
        new PeerApproval("topic"));

    assertNotNull(holders);
    assertEquals(
        Set.of(new UserEmail("user-1@example.com"), new UserEmail("user-2@example.com")),
        holders);
  }

  @Test
  public void whenEffectiveIamPoliciesContainsGroups_ThenfindReviewerPrivelegeHoldersReturnsList()
      throws Exception {
    var role = new RoleBinding(SAMPLE_PROJECT, "roles/role-1");

    var groupBinding = new Binding()
        .setRole(role.role())
        .setCondition(new Expr().setExpression(PEER_CONDITION))
        .setMembers(List.of("group:group@example.com"));
    var groupBindingNoTopic = new Binding()
        .setRole(role.role())
        .setCondition(new Expr().setExpression(PEER_CONDITION_NO_TOPIC))
        .setMembers(List.of("group:group2@example.com"));
    var unavailableGroupBinding = new Binding()
        .setRole(role.role())
        .setCondition(new Expr().setExpression(PEER_CONDITION))
        .setMembers(List.of("group:unavailable-group@example.com"));

    var groupsClient = Mockito.mock(DirectoryGroupsClient.class);
    when(groupsClient
        .listDirectGroupMembers(eq("group@example.com")))
        .thenReturn(List.of(
            new Member().setEmail("user-1@example.com"),
            new Member().setEmail("user-2@example.com")));
    when(groupsClient
        .listDirectGroupMembers(eq("group2@example.com")))
        .thenReturn(List.of(
            new Member().setEmail("user-3@example.com"),
            new Member().setEmail("user-4@example.com")));
    when(groupsClient
        .listDirectGroupMembers(eq("unavailable-group@example.com")))
        .thenThrow(new AccessDeniedException("mock"));

    var caiClient = Mockito.mock(AssetInventoryClient.class);
    when(caiClient
        .getEffectiveIamPolicies(
            eq("organization/0"),
            eq(SAMPLE_PROJECT)))
        .thenReturn(List.of(
            new PolicyInfo()
                .setAttachedResource(SAMPLE_PROJECT.path())
                .setPolicy(new Policy()
                    .setBindings(
                        List.of(groupBinding,
                            groupBindingNoTopic,
                            unavailableGroupBinding)))));

    var repository = new AssetInventoryRepository(
        new SynchronousExecutor(),
        groupsClient,
        caiClient,
        new AssetInventoryRepository.Options("organization/0"));

    var holders = repository.findReviewerPrivelegeHolders(
        new ProjectRoleBinding(role),
        new PeerApproval("topic"));

    assertNotNull(holders);
    assertEquals(
        Set.of(new UserEmail("user-1@example.com"), new UserEmail("user-2@example.com"),
            new UserEmail("user-3@example.com"), new UserEmail("user-4@example.com")),
        holders);
  }
}<|MERGE_RESOLUTION|>--- conflicted
+++ resolved
@@ -29,23 +29,17 @@
 import com.google.api.services.directory.model.Member;
 import com.google.solutions.jitaccess.cel.TemporaryIamCondition;
 import com.google.solutions.jitaccess.core.*;
-<<<<<<< HEAD
+import com.google.solutions.jitaccess.core.auth.UserEmail;
 import com.google.solutions.jitaccess.core.catalog.ExternalApproval;
 import com.google.solutions.jitaccess.core.catalog.PeerApproval;
+import com.google.solutions.jitaccess.core.catalog.ProjectId;
 import com.google.solutions.jitaccess.core.catalog.RequesterPrivilege;
 import com.google.solutions.jitaccess.core.catalog.SelfApproval;
-=======
-import com.google.solutions.jitaccess.core.auth.UserEmail;
-import com.google.solutions.jitaccess.core.catalog.ActivationType;
-import com.google.solutions.jitaccess.core.catalog.Entitlement;
-import com.google.solutions.jitaccess.core.catalog.ProjectId;
->>>>>>> 55d8c6b4
 import com.google.solutions.jitaccess.core.clients.AssetInventoryClient;
 import com.google.solutions.jitaccess.core.clients.DirectoryGroupsClient;
 import org.junit.jupiter.api.Test;
 import org.mockito.Mockito;
 
-import java.io.IOException;
 import java.time.Instant;
 import java.time.temporal.ChronoUnit;
 import java.util.EnumSet;
@@ -80,7 +74,6 @@
     }
   }
 
-<<<<<<< HEAD
   private AssetInventoryClient setupTestBindings() throws Exception {
     var jitBindingForUser = new Binding()
         .setRole("roles/for-user")
@@ -147,52 +140,6 @@
   }
 
   // ---------------------------------------------------------------------------
-  // awaitAndRethrow.
-  // ---------------------------------------------------------------------------
-
-  @Test
-  public void whenFutureThrowsIoException_ThenAwaitAndRethrowPropagatesException() {
-    var future = ThrowingCompletableFuture.<String>submit(
-        () -> {
-          throw new IOException("IO!");
-        },
-        new SynchronousExecutor());
-
-    assertThrows(
-        IOException.class,
-        () -> AssetInventoryRepository.awaitAndRethrow(future));
-  }
-
-  @Test
-  public void whenFutureThrowsAccessException_ThenAwaitAndRethrowPropagatesException() {
-    var future = ThrowingCompletableFuture.<String>submit(
-        () -> {
-          throw new AccessDeniedException("Access!");
-        },
-        new SynchronousExecutor());
-
-    assertThrows(
-        AccessException.class,
-        () -> AssetInventoryRepository.awaitAndRethrow(future));
-  }
-
-  @Test
-  public void whenFutureThrowsOtherException_ThenAwaitAndRethrowWrapsException() {
-    var future = ThrowingCompletableFuture.<String>submit(
-        () -> {
-          throw new RuntimeException("Runtime!");
-        },
-        new SynchronousExecutor());
-
-    assertThrows(
-        IOException.class,
-        () -> AssetInventoryRepository.awaitAndRethrow(future));
-  }
-
-  // ---------------------------------------------------------------------------
-=======
-  //---------------------------------------------------------------------------
->>>>>>> 55d8c6b4
   // findProjectBindings.
   // ---------------------------------------------------------------------------
 
